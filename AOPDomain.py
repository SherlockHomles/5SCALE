import os
import time
from typing import Optional

import pandas as pd
from Domain import Domain
from AOPTree import GeoVI, AOPConeTree, AOPSpheroidTree
from Tree import ConeTree, SpheroidTree
from Leaf import Needle, Broadleaf
from math import exp, cos, sin, pi, tan, acos, log, sqrt, atan, degrees, asin
from scipy.special import comb
import numpy as np


class AOPDomain(object):
    '''
    the class calculates apparent optical properties(AOP, i.e. view and sun geometries dependent) of a domain
    Attributes:
        geovi: an object contains information about view and illumination geometries ( perhaps a better way is to define
                a class for viewer and sun separately)
        domain: a class contains inherent properties of a domain
        AOP_tree: returns an AOP class inherited from AOPTree subclass, this parameter contains AOP of a tree
        Vg: viewed ground, this parameter derived from AOPTree.Vg_0 after resizing the tree(Eq.21)
        Sg: viewed ground, this parameter derived from AOPTree.Sg_0 after resizing the tree(Eq.21)
        PgapV: gap fraction of a tree crown viewed from viewer
        PgapS: gap fraction of a tree crown viewed from sun
        Pgap0: gap fraction of a tree crown viewed from nadir
        Gv: G(SZA)*Omega_E/gamma_E in Eq.22
        Gs: G(VZA)*Omega_E/gamma_E in Eq.22
        GFoliage: G(VZA) in Eq.22 when tree has no branches, it equals to A*VZA+C
        A, C: constants required to calculate GFoliage, Gv, Gs, PgapV, PgapS when tree has no branches
        OmegaT: clumping index of a tree, Eq.43
        E_r: mean gap between tree crowns when trees are subject to poisson distribution, Eq.41/42
        Wt: characteristic width of a tree crown projected on the ground,Eq.41
        Lt: clumping adjusted projected tree crown area index, Eq.42
        lambda_m: Eq.52
        PSG0_VIEW: mean gap fraction in one crown viewed from viewer
        PSG0_SUN: mean gap fraction in one crown viewed from sun
        PVG:overlapping prob of Vg,i.e. Eq.26, this param does not consider vertical overlap
        Pvg:overlapping prob of Vg,i.e. Eq.26, this param considers vertical overlap
        Pvc: overlapping prob of Vgc,i.e. Eq.27
        PV: overlapping prob of Vgb,i.e. Eq.29, this param does not consider vertical overlapping
        Pv: overlapping prob of Vgb,i.e. Eq.29, this param considers vertical overlapping
        PIG: overlapping prob of Sg, this param does not consider vertical overlapping
        Pig: overlapping prob of Sg, this param considers vertical overlapping

    Methods:
        _resize_tree: adjust Vg and Sg with tree size
        _Pgap: calculate gap fraction according to option
        _G: calculate either Gv or Gs, depending on option
        _p_gap_ax_b: calculate gap fraction when tree has no branches

    '''

    def __init__(self, domain: Domain, geovi: GeoVI):
        self.geovi = geovi
        self.domain = domain

    @property
    def geovi(self):
        return self._geovi

    @geovi.setter
    def geovi(self, value):
        self._geovi = value

    @property
    def domain(self):
        return self._domain

    @domain.setter
    def domain(self, value):
        self._domain = value

    @property
    def AOP_tree(self):
        if not hasattr(self, '_AOP_tree'):
            tree = self.domain.tree
            geovi = self.geovi
            if type(tree) == ConeTree:
                self._AOP_tree = AOPConeTree(tree, geovi)
            elif type(tree) == SpheroidTree:
                self._AOP_tree = AOPSpheroidTree(tree, geovi)
            else:
                raise ValueError('tree type error: it must be ConeTree or SpheroidTree')
        return self._AOP_tree

    @property
    def Vg(self):
        return self._resize_tree('VZA')

    @property
    def Sg(self):
        return self._resize_tree('SZA')

    @property
    def GFoliage(self):  # G in Eq.22
        ge_choice = self.domain.tree.ge_choice
        za = self.geovi.VZA
        if 'NO_BRANCH' == ge_choice:  # if tree does not have branches
            a = self.A
            c = self.C
            return a * za + c
        else:  # if tree has branches
            alpha_l = self.domain.tree.alpha_l
            ratio = self.domain.tree.leaf.RATIO
            if alpha_l > 0:
                if za <= pi / 2 - alpha_l:
                    gl = cos(alpha_l) * cos(za)
                else:
                    xl = 1 / tan(alpha_l) / tan(za)
                    xl = acos(xl)
                    gl = cos(alpha_l) * cos(za) * (1. + 2. * (tan(xl) - xl) / pi)
                agl = acos(gl)
                gl = gl + sin(agl) * ratio
            else:
                gl = 0.5
            return gl

    @property
    def lo(self):  # lo in Eq.23
        LAI = self.domain.tree.LAI
        b = self.domain.area
        d = self.domain.n_tree
        za = self.geovi.SZA
        sg_0 = self.AOP_tree.Sg_0
        return LAI * b / (d * sg_0 * cos(za))

    @property
    def A(self):  # coefficient to calculate GFoliage, this method ensures it is a final constant
        return 0.0

    @property
    def C(self):  # coefficient to calculate GFoliage, this method ensures it is a final constant
        return 0.5

    @property
    def PgapV(self):  # gap fraction from viewer in one crown
        return self._Pgap('VZA')

    @property
    def PgapS(self):  # gap fraction from sun in one crown
        return self._Pgap('SZA')

    @property
    def Pgap0(self):  # gap fraction from nadir in one crown
        return self._Pgap('0')

    @property
    def PgapV_mean(self):  # mean gap fraction in one crown viewed from viewer
        return self._Pgap('LAI')

    @property
    def Gv(self):
        return self._G('VZA')

    @property
    def Gs(self):
        return self._G('SZA')

    @property
    def OmegaT(self):
        '''
        calculate tree clumping index
        @return:clumping index, i.e. Eq.43
        '''
        return log(self.Pig) / log(self.Pig_poisson)

    @property
    def E_r(self):
        '''
        calculate mean gap between tree crowns when trees are subject to poisson distribution
        @return:Eq.41/Eq.42
        '''
        return self._distance()
        # if self.domain.distribution == 'POISSON':
        #    return self._distance()
        # else:
        #    return None

    @property
    def Wt(self):
        '''
        characteristic width of a tree crown projected on the ground
        @return:Eq.41
        '''
        sg_0 = self.AOP_tree.Sg_0
        if sg_0 < 0:
            return 0
        else:
            return sqrt(sg_0)

    @property
    def Lt(self):
        '''
        clumping adjusted projected tree crown area index
        @return:Eq.42
        '''
        D = self.domain.n_tree
        B = self.domain.area
        OmegaT = self.OmegaT
        sg_0 = self.AOP_tree.Sg_0
        return D * sg_0 / B * OmegaT

    @property
    def Lambda_m(self):
        '''
        @return:Eq.52
        '''
        if not hasattr(self, '_Lambda_m'):
            H = self.AOP_tree.H
            xi = self.geovi.xi
            if xi < pi:
                return H * tan(xi)
                self._Lambda_m = H * tan(xi)
            else:
                self._Lambda_m = 0
        return self._Lambda_m

    @property
    def PSG0_VIEW(self):  # mean gap fraction in one crown viewed from viewer
        Vg = self.Vg
        D = self.domain.n_tree  # number of trees in the domain
        B = self.domain.area  # domain size
        PgapV = self.PgapV
        value = 1 - Vg * D / B * (1 - PgapV)
        if value < 0:
            value = 0
        return value

    @property
    def PSG0_SUN(self):  # mean gap fraction in one crown viewed from viewer
        Sg = self.Sg
        D = self.domain.n_tree  # number of trees in the domain
        B = self.domain.area  # domain size
        PgapS = self.PgapS
        value = 1 - Sg * D / B * (1 - PgapS)
        if value < 0:
            value = 0
        return value

    @property
    def PSG_HOT0(self):  # serve as a hotspot kernel
        R = self.domain.tree.R
        D = self.domain.n_tree  # number of trees in the domain
        B = self.domain.area  # domain size
        Pgap0 = self.Pgap0
        value = 1 - pi * R ** 2 * D / B * (1 - Pgap0)
        return value

    @property
    def PVG(self):  # Eq.26
        '''
        @return: overlapping prob of Vg,i.e. Eq.26, this param does not consider vertical overlap
        '''
        return self._overlap_v1('VZA', 'Pvg')

    @property
    def Pvg(self):
        '''
        @return: overlapping prob of Vg,i.e. Eq.26, this param considers vertical overlap
        '''
        return self._fo('VZA', 'Pvg')

    @property
    def Pvc(self):
        '''
        @return: overlapping prob of Vgc,i.e. Eq.27
        '''
        shape = self.domain.tree.shape
        if 'CONE_CYLINDER' == shape:
            return self._overlap_v1('VZA', 'Pvc')
        else:
            return 0

    @property
    def PV(self):  # Eq. 29
        '''
        @return: overlapping prob of Vgb,i.e. Eq.29, this param does not consider vertical overlapping
        '''
        return self._overlap_v1('VZA', 'Pv')

    @property
    def Pv(self):  # Eq. 29
        '''
        @return: overlapping prob of Vgb,i.e. Eq.29, this param considers vertical overlapping
        '''
        return self._fo('VZA', 'Pv')

    @property
    def PIG(self):
        '''
        @return: overlapping prob of Sg, this param does not consider vertical overlapping
        '''
        return self._overlap_v1('SZA', 'Pig')

    @property
    def Pig(self):
        '''
        @return: overlapping prob of Sg, this param considers vertical overlapping
        '''
        return self._fo('SZA', 'Pig')

    @property
    def Pig_poisson(self):
        '''
        @return: overlapping prob of Sg
        '''
        return self._overlap_v1('SZA', 'Pig_poisson')

    @property
    def PS(self):
        '''
        @return: overlapping prob of Sgb, this param does not consider vertical overlapping
        '''
        if not hasattr(self, '_PS'):
            # self._PS = self._overlap_v1('SZA', 'Ps')
            self._PS = self.Pig * self.Pvg
        return self._PS

    @property
    def Ps(self):
        '''
        @return: overlapping prob of Sgb, this param considers vertical overlapping
        '''
        return self._fo('SZA', 'Ps')

    @property
    def Psc(self):
        '''
        @return: overlapping prob of Sgc
        '''
        shape = self.domain.tree.shape
        if 'CONE_CYLINDER' == shape:
            return self._overlap_v1('SZA', 'Psc')
        else:
            return 0

    @property
    def Pvg_mean(self):
        return self._overlap_v1('LAI')

    @property
    def Pvg_nadir(self):
        return self._overlap_v1('NADIR')

    @property
    def Ptreev(self):
        return self._overlap_v1('VZA', 'Ptreev')

    @property
    def Ptrees(self):
        return self._overlap_v1('SZA', 'Ptrees')

    @property
    def Pti(self):
        '''
        prob of seeing illuminated tree crowns
        @return: Eq.39
        '''
        r = self.domain.tree.R
        e_r = self.E_r
        phi = self.geovi.phi
        pv = self.Pv
        pvc = self.Pvc
        ps = self.Ps
        psc = self.Psc
        tic = self.AOP_tree.tic
        tib = self.AOP_tree.tib
        tab = self.AOP_tree.tab
        tac = self.AOP_tree.tac
        shape = self.domain.tree.shape

        x = atan(2 * r / e_r)
        if x < 0: x = -x
        f = 1 - 1. * phi / x
        qv = 1 - pv
        qs = 1 - ps
        qvc = 1 - pvc
        qsc = 1 - psc
        if pvc == 1: qvc = 0.000000000001
        if qs <= qv:
            aa = qs
        else:
            aa = qv
        if qsc <= qvc:
            aac = qsc
        else:
            aac = qvc
        if f < 0: f = 0
        if f > 1: f = 1
        if phi > x: f = 0

        if shape == 'CONE_CYLINDER':
            pti = ((qvc * qsc + (aac - qvc * qsc) * f) * tic + (qv * qs + (aa - qv * qs) * f) * tib) / (
                    tac * qvc + qv * tab)
        else:
            pti = (tib + tic) / (tab + tac)
        if pti > 1:
            raise ValueError('There must something wrong with Pti, it is larger than 1')
        if pti < 0:
            raise ValueError('There must something wrong with Pti, it is larger than 1')
        return pti

    @property
    def Viewed_shadow(self):
        return self._nadir('VIEWED_SHADOW')

    @property
    def Fd(self):
        return self._nadir('FD')

    @property
    def PT(self):
        if not hasattr(self, '_PT'):
            pt, fs = self._ptg_sub('CANOPY', 40000, 0.001)
            if pt < 0:
                pt = 0
            self._PT = pt
        return self._PT

    @property
    def Fs(self):
        pt, fs = self._ptg_sub('CANOPY', 40000, 0.001)
        return fs

    @property
    def ZG(self):
        if not hasattr(self, '_ZG'):
            zg, fn = self._ptg_sub('NADIR', 120000, 0.1)
            self._ZG = zg
        return self._ZG

    @property
    def Fn(self):
        zg, fn = self._ptg_sub('NADIR', 120000, 0.1)
        return fn

    @property
    def PG(self):
        if not hasattr(self, '_PG'):
            pg, ft = self._ptg_sub('GROUND', 20000, 0.01)
            self._PG = pg
        return self._PG

    @property
    def Ft(self):
        pg, ft = self._ptg_sub('GROUND', 20000, 0.01)
        return ft

    @property
    def OmegaTotal(self):
        num = log(self.Pvg_mean)
        LAI = self.domain.tree.LAI
        dem = -0.5 * LAI / (0.537 + 0.025 * LAI)
        return num / dem

    @property
    def Medium(self):
        cold = self.Pvg * (1 - self.Pig)
        hot = self.Viewed_shadow
        return hot - cold

    @property
    def H(self):
        return 1 / self.mu

    @property
    def mu(self):
        LAI = self.domain.tree.LAI
        b = self.domain.area
        d = self.domain.n_tree
        v = self.domain.tree.V
        return LAI * b / (d * v)

    @property
    def Ls(self):
        LAI_HOT_SPOT = 1
        return self.Gs * LAI_HOT_SPOT

    @property
    def Lo_90(self):
        lo_90, cs, cv = self._ls()
        return lo_90

    @property
    def Cs(self):
        if not hasattr(self, '_Cs'):
            lo_90, cs, cv = self._ls()
            self._Cs = cs
        return self._Cs

    @property
    def Cv(self):
        lo_90, cs, cv = self._ls()
        return cv

    @property
    def q1(self):
        cs = self.Cs
        cv = self.Cv
        lo_90 = self.Lo_90
        value = (1. - exp(-(cs * lo_90 + cv * lo_90))) * cs * cv / (cs + cv)  # Eq.56
        if value > 1:
            raise ValueError('q1 is larger than 1. Impossible!')
        return value

    @property
    def q2(self):
        cs = self.Cs
        cv = self.Cv
        lo_90 = self.Lo_90
        value = (exp(-cs * lo_90) - exp(-cv * lo_90)) * cs * cv / (cv - cs)  # Eq.61
        if value > 1:
            raise ValueError('q2 is larger than 1. Impossible!')
        return value

    @property
    def QQ1(self):
        return self._q('QQ1')

    @property
    def QQ2(self):
        return self._q('QQ2')

    @property
    def QQ1B(self):
        return self._q('QQ1B')

    @property
    def QQ2B(self):
        return self._q('QQ2B')

    @property
    def PT_Cold(self):
        qq1 = self.QQ1
        pti = self.Pti
        qq2 = self.QQ2
        value = qq1 * pti + (1 - pti) * qq2
        return value

    @property
    def ZT(self):
        if not hasattr(self, '_ZT'):
            zt = 1 - self.Pvg - self.PT
            self._ZT = zt
        return self._ZT

    def ro(self) -> np.array:  # simulate canopy reflectance
        self._ZG = self.Pvg - self.PG  # equation below Eq.72
        ZG = self.ZG
        PT = self.PT
        xi = self.geovi.xi
        if ZG < 0:
            self._ZG = 0
            self._PG = self.Pvg
            if xi > 0.0001:
                raise ValueError(
                    'BRDF may not be calculated correctly\n ZG at VZA = %5.1f deg.' % degrees(self.geovi.VZA))
        ZT = self.ZT
        if ZT < 0:
            self._ZT = 0
            self._PT = 1 - self.Pvg
            if xi > 0.0001:
                raise ValueError(
                    'BRDF may not be calculated correctly\n PT at VZA = %5.1f deg.' % degrees(self.geovi.VZA))
        tmp_path = os.path.dirname(os.path.abspath(__file__))
        BACK_FILE = os.path.join(tmp_path, 'soil_reflectance.txt')
        BACKGROUND_REF = np.array(pd.read_csv(BACK_FILE, delim_whitespace=True).values.tolist())
        wave, value = self._multiple_scattering(BACKGROUND_REF)
        return wave, value

    def _q(self, return_type: str):
        xi = self.geovi.xi
        cp = self.domain.tree.leaf.cp
        cs = self.Cs
        cv = self.Cv
        lo_90 = self.Lo_90
        gv = self.Gv
        LAI = self.domain.tree.LAI
        b = self.domain.area
        d = self.domain.n_tree
        vg_0 = self.AOP_tree.Vg_0
        SZA = self.geovi.SZA
        VZA = self.geovi.VZA
        ptreev = self.Ptreev
        pgapv = self.PgapV
        gamma_e = self.domain.tree.gamma_E
        __NN = self.domain.MAX_TREE_PER_QUADRAT
        qq1, qq2 = 0, 0
        DEL = 1. - xi * cp / pi
        if DEL < 0: DEL = 0
        if DEL > 1: DEL = 1
        del_broadleaf = xi * cp / pi - cp * 60 / 180
        if del_broadleaf < 0: del_broadleaf = 0
        if del_broadleaf > 1: del_broadleaf = 1
        q1 = self.q1
        if sqrt((cs - cv) * (cs - cv)) < 0.0000001:
            cs = cs - 0.0000001
            self._Cs = cs
        q2 = self.q2
        a = gv * LAI * b / (d * vg_0 * cos(VZA) * cos(VZA)) / cos(SZA)
        for i in range(1, __NN):
            pav_i = 0
            if exp(-(i - 1) * a) < 0.000000000000000000001:
                break
            for j in range(i, __NN):
                pav_i = pav_i + ptreev[j]
                if ptreev[j] < 0.00000000000000000001 and j > __NN / 2.:
                    break
            qq1 = qq1 + 1. * q1 * pav_i * pow(pgapv, i - 1.) * exp(-(i - 1) * a)
            qq2 = qq2 + 1. * q2 * pav_i * pow(pgapv, i - 1.) * exp(-(i - 1) * a)
        if qq1 > 1.:
            raise ValueError('qq1 is larger than 1. Impossible!')
        if qq2 > 1.:
            raise ValueError('qq2 is larger than 1. Impossible!')
        if gamma_e > 1:
            qq1b = qq1 * (1 - DEL)
            qq2b = qq2 * (1 - DEL)
        else:
            qq1b = qq1 * del_broadleaf
            qq2b = qq2 * del_broadleaf
        qq1 = qq1 * DEL
        qq2 = qq2 * DEL
        if 'QQ1' == return_type.upper():
            return qq1
        elif 'QQ2' == return_type.upper():
            return qq2
        elif 'QQ1B' == return_type.upper():
            return qq1b
        elif 'QQ2B' == return_type.upper():
            return qq2b
        else:
            raise ValueError("bad request for returns, it must be QQ1, QQ2, QQ1B or QQ2B (case insensitive)")

    def _ls(self):
        '''compute cv, cs,lo_90, mu'''
        LAI = self.domain.tree.LAI
        b = self.domain.area
        d = self.domain.n_tree
        v = self.domain.tree.V
        gs = self.Gs
        gv = self.Gv
        ss = self.AOP_tree.Ss
        sv = self.AOP_tree.Sv
        r = self.domain.tree.R
        shape = self.domain.tree.shape
        mu = self.mu
        h = 1 / mu
        self._AOP_tree._H = h
        if shape == 'CONE_CYLINDER':
            lo_90 = LAI * b / (v * d) * pi * r / 2.
        else:
            lo_90 = LAI * b / (v * d)
        cs = gs * ss * mu / lo_90
        cv = gv * sv * mu / lo_90
        return lo_90, cs, cv

    def _ptg_sub(self, option: str, max_integral: float, increment: float):
        i = 0
        f_thelta, lt, cold, hot, w, ptg, f, H, XI, lambda_m = 0., 0., 0., 0., 0., 0., 0., 0., 0., 0.
        d = self.domain.n_tree
        b = self.domain.area
        r = self.domain.tree.R
        fd = self.Fd
        if 'CANOPY' == option.upper():
            w = self.domain.tree.leaf.ws
            lt = self.Ls
            cold = self.PT_Cold
            hot = 1 - self.Pig
            XI = self.geovi.xi
            H = self.H
            lambda_m = H * tan(XI)
        elif 'GROUND' == option.upper():
            w = self.Wt
            lt = self.Lt
            cold = self.PS
            hot = self.Pig
            XI = self.geovi.xi
            H = self.AOP_tree.H
            lambda_m = self.Lambda_m
        elif 'NADIR' == option.upper():
            w = sqrt(pi * r ** 2)
            lt = self.OmegaT * pi * (r ** 2) * d / b
            cold = self.Pvg * (1 - self.Pig)
            hot = self.Viewed_shadow
            medium = hot - cold
            if medium < 0: hot = cold
            XI = self.geovi.VZA
            H = self.domain.tree.Hc / 3. + self.domain.tree.Hb + self.domain.tree.Ha
            lambda_m = H * tan(XI)
        else:
            raise ValueError('Bad option, it must be GROUND, NADIR or CANOPY (case insensitive)')

        if XI < pi / 2.:
            i = np.linspace(0, max_integral, max_integral + 1)
            i_tmp = lambda_m + increment * i
            i_tmp1 = i_tmp[np.where(i_tmp != 0)]
            in1_e = np.exp(-lt * (1 + i_tmp1 / w)) / np.arctan(i_tmp1 / H)
            in1_e = in1_e[np.where(in1_e >= 0.00000000001)]
            in1 = np.sum(in1_e)
            in2_e = np.exp(-lt * (1 + i_tmp / w))
            in2_e = in2_e[np.where(in2_e >= 0.00000000001)]
            in2 = np.sum(in2_e)

            if in1 > 10000 or in1 < -10000:
                in1 = 0
                if XI > 0.00001:
                    print("possible problem with hotspot kernel at xi = {%5.3f}" % degrees(XI))

            if in2 > 10000 or in2 < -10000:
                in2 = 0
                if XI > 0.00001:
                    print("possible problem with hotspot kernel at xi = {%5.3f}" % degrees(XI))
            f_thelta = 0
            if in2 != 0: f_thelta = 1 - in1 / in2 * XI
            f = f_thelta
            ptg = (hot - cold) * f_thelta + cold
        else:
            ptg = cold
            f = 0

        if f_thelta < 0 or f_thelta > 1: ptg = cold

        if 'CANOPY' == option.upper():
            pt = ptg
            fs = f
            return pt, fs
        elif 'GROUND' == option.upper():
            pg = ptg
            ft = f
            return pg, ft
        else:
            zg = ptg
            if self.PS > self.Pvg - zg: self._PS = self.Pvg - zg
            if self.Pvg - zg < 0:
                self._PS = 0
                raise ValueError('Pvg is larger than ZG. Impossible!')
            fn = f * fd
            return zg, fn

    def _nadir(self, option: str):
        '''works like the hotspot function, but is applied to the shaded background viewed
        the original pig*pvg equation can induce and underestimation of the shaded background'''
        omega_t = self.OmegaT
        r = self.domain.tree.R
        d = self.domain.n_tree
        b = self.domain.area
        h = self.AOP_tree.H
        hc = self.domain.tree.Hc
        ha = self.domain.tree.Ha
        SZA = self.geovi.SZA
        e_r = self.E_r
        sg_0 = self.AOP_tree.Sg_0
        pig = self.Pig

        fd1, fd2, fd3 = 0, 0, 0
        i, lt, wt, DIST, total = 0., 0., 0., 0., 0.
        lt = omega_t * pi * (r ** 2) * d / b
        wt = pi * r * r

        i = 0
        while i < 100:
            DIST = i * exp(-lt * (1 + i / wt))
            if i > h / tan(SZA):
                fd2 = fd2 + exp(-lt * (1 + i / wt))
                total = total + exp(-lt * (1 + i / wt))
            else:
                fd2 = fd2 + DIST / (h / tan(SZA))
                total = total + exp(-lt * (1 + i / wt))
            i = i + 0.1
        fd2 = fd2 / total

        if ha / tan(SZA) > 2 * r:
            fd1 = 1
        else:
            fd1 = ha / (tan(SZA) * 2 * r)
        if ha / tan(SZA) > e_r: fd1 = 0
        fd3 = (pi * (r ** 2) * (fd1 - fd2) + sg_0 * fd2) / sg_0
        if fd3 > 1:
            raise ValueError('Fd3 is larger than 1, that\'s impossible')
        if fd3 < 0:
            raise ValueError('Fd3 is smaller than 0, that\'s impossible')
        viewed_shadow = (1 - pig) * fd3
        fd = fd3
        if 'VIEWED_SHADOW' == option.upper():
            return viewed_shadow
        elif 'FD' == option.upper():
            return fd
        else:
            raise ValueError('Wrong option, it must be VIEWED_SHADOW or FD (case insensitive)')

    def _distance(self):
        R = self.domain.tree.R
        D = self.domain.n_tree
        B = self.domain.area
        Lt = self.OmegaT * pi * R ** 2 * D / B
        Wt = sqrt(pi * R ** 2)
        return Wt / Lt

    def _resize_tree(self, option: str):  # adjust Vg and Sg accroding to tree size
        D = self.domain.n_tree
        n = self.domain.n_quadrat
        aop_tree = self.AOP_tree
        d = D / n
        vg = 0
        if 'VZA' == option.upper():
            vg_0 = aop_tree.Vg_0
        elif 'SZA' == option.upper():
            vg_0 = aop_tree.Sg_0
        else:
            raise ValueError('Wrong option, it must be VZA or SZA (case insensitive)')
        px = self.domain.Px  # get poisson or neyman distribution arrays
        for i in range(self.domain.MAX_TREE_PER_QUADRAT):
            if i > d:
                vg = vg + px[i] * vg_0 * d / i
            else:
                vg = vg + px[i] * vg_0
        return vg

    def _G(self, option: str):
        ge_choice = self.domain.tree.ge_choice
        if option.upper() not in ['SZA', 'VZA']:
            raise ValueError('Wrong option: it must be SZA or VZA')
        if 'NO_BRANCH' == ge_choice:
            gv, pgapv = self._p_gap_ax_b(option)
            return gv
        else:
            gv, pgapv = self._p_gap_branch(option)
            return gv

    def _Pgap(self, option):
        ge_choice = self.domain.tree.ge_choice
        if 'NO_BRANCH' == ge_choice:
            gv, pgapv = self._p_gap_ax_b(option)
            return pgapv
        else:
            gv, pgapv = self._p_gap_branch(option)
            return pgapv

    def _p_gap_ax_b(self, option: str):
        a = self.A
        c = self.C
        aop_tree = self.AOP_tree
        omega_e = self.domain.tree.Omega_E  # clumping index
        gamma_e = self.domain.tree.gamma_E  # needle to shoot ratio
        LAI = self.domain.tree.LAI  # leaf area index
        b = self.domain.area  # domain size
        d = self.domain.n_tree  # number of trees in the domain

        if 'VZA' == option.upper():
            za = self.geovi.VZA
            vg = aop_tree.Vg_0  # viewed ground
        elif 'SZA' == option.upper():
            za = self.geovi.SZA
            vg = aop_tree.Sg_0  # sunlit ground
        elif '0' == option.upper():
            za = 0
            r = self.domain.tree.R
            vg = pi * r ** 2
        elif 'LAI' == option.upper():
            za = cos(0.537 + 0.025 * LAI)
            vg = aop_tree.Vg_0_mean
        else:
            raise ValueError('Wrong option, it must be VZA, SZA, 0 or LAI (case insensitive)')

        gv = (a * za + c) * omega_e / gamma_e
        pgapv = exp(-gv * LAI * b / (d * vg * cos(za)))
        return gv, pgapv

    def _p_gap_branch(self, option):
        LAI = self.domain.tree.LAI
        aop_tree = self.AOP_tree
        sv = aop_tree.Sv
        ss = aop_tree.Ss
        vg_0_mean = aop_tree.Vg_0_mean
        sg_0 = aop_tree.Sg_0
        vg_0 = aop_tree.Vg_0
        b = self.domain.area
        v = self.domain.tree.V
        r = self.domain.tree.R
        gamma_e = self.domain.tree.gamma_E
        d = self.domain.n_tree
        hc = self.domain.tree.Hc
        hb = self.domain.tree.Hb
        alpha_l = self.domain.tree.alpha_l
        alpha_b = self.domain.tree.alpha_b
        ll = self.domain.tree.Ll
        rb = self.domain.tree.Rb
        ratio = self.domain.tree.leaf.RATIO
        # xb, xl, lb, za, gb, gl, pbj, pj = 0., 0., 0., 0., 0., 0., 0., 0.
        # cos_zab, p, mub, mub, beta, s, agb, agl = 0., 0., 0., 0., 0., 0., 0., 0.
        # j = 0
        lb = LAI / ll
        mub = lb * b / (v * d)
        mul = ll * b / (v * d)

        if 'VZA' == option.upper():
            za = self.geovi.VZA
            s = sv
        elif 'SZA' == option.upper():
            za = self.geovi.SZA
            s = ss
        elif '0' == option.upper():
            za = 0
            s = 1 / 3 * hc + hb
        elif 'LAI' == option.upper():
            za = acos(0.537 + 0.025 * LAI)
            s = v / (vg_0_mean * (0.537 + 0.025 * LAI))
        else:
            raise ValueError('Wrong option: it must be VZA,SZA,0 or LAI')

        if alpha_l > 0:
            if za <= pi / 2 - alpha_l:
                gl = cos(alpha_l) * cos(za)
            else:
                xl = 1 / tan(alpha_l) / tan(za)
                xl = acos(xl)
                gl = cos(alpha_l) * cos(za) * (1. + 2. * (tan(xl) - xl) / pi)
            agl = acos(gl)
            gl = gl + sin(agl) * ratio
        else:
            gl = 0.5
            agl = acos(gl)

        if alpha_b > 0:
            if za <= pi / 2 - alpha_b:
                gb = cos(alpha_b) * cos(za)
            else:
                xb = 1 / tan(alpha_b) / tan(za)
                xb = acos(xb)
                gb = cos(alpha_b) * cos(za) * (1. + 2. * (tan(xb) - xb) / pi)
            agb = acos(gb)
            gb = gb + sin(agb) * cos(alpha_b) * rb / r
        else:
            gb = 0.5

        pl1 = 0
        beta = 0
        while beta < pi:
            if alpha_b > 0:
                cos_zab = sin(za) * sin(alpha_b) * cos(beta) + cos(za) * cos(alpha_b)
                agb = acos(cos_zab)
                cos_zab = cos_zab + sin(agb) * cos(alpha_b) * rb * r
            else:
                cos_zab = 1
            if cos_zab < 0: cos_zab = -cos_zab
            agl = gl * ll / (gamma_e * cos_zab)
            pl1 = pl1 + 1 / pi * exp(-agl) * pi / 100.
            beta = beta + pi / 100

        pbj = exp(-gb * mub * s)
        p = pbj

        j = 1
        while j <= s * 5:
            pbj = pbj * gb * mub * s / j
            pj = pbj * pow(pl1, j)
            if pj <= 1.: p = p + pj
            j = j + 1

        if 'VZA' == option.upper():
            pgapv = p
            gv = cos(za) * vg_0 * d * log(1 / p) / (b * LAI)
            return gv, pgapv
        elif 'SZA' == option.upper():
            pgaps = p
            gs = cos(za) * sg_0 * d * log(1 / p) / (b * LAI)
            return gs, pgaps
        elif '0' == option.upper():
            gv = 0
            pgap0 = p
            return gv, pgap0
        else:
            gv = 0
            pgapv_mean = p
            return gv, pgapv_mean

    def _fo(self, option: str, return_type: str):
        r = self.domain.tree.R
        fo = 0
        svg0 = r * r * pi
        fr = self.domain.Fr
        # psvg0 = psg_hot0
        psvg0 = self.PSG_HOT0
        pvg_nadir = self.Pvg_nadir
        if 'VZA' == option:
            svg = self.AOP_tree.Vg_0
            theta = self.geovi.VZA
        elif 'SZA' == option:
            svg = self.AOP_tree.Sg_0
            theta = self.geovi.SZA
        else:
            raise ValueError('bad option in _fo function, it must be VZA or SZA')

        if svg0 != 0:
            fo = fr * exp(-(svg - svg0) / svg0 * 2 * theta / pi)
        if fo < 0:
            raise ValueError('possible problem with _fo function')
        if 'VZA' == option:
            if 'Pvg' == return_type:
                PVG = self.PVG
                Pvg = PVG + (psvg0 - pvg_nadir) * fo
                return Pvg
            elif 'Pv' == return_type:
                PV = self.PV
                Pv = PV * (1 - fo)
                return Pv
            else:
                raise ValueError('Wrong request for return types under current option VZA, it must be Pvg or Pv')
        elif 'SZA' == option:
            if 'Pig' == return_type:
                PIG = self.PIG
                Pig = PIG + (psvg0 - pvg_nadir) * fo
                return Pig
            elif 'Ps' == return_type:
                PS = self.PS
                Ps = PS * (1 - fo)
                return Ps
            else:
                raise ValueError('Wrong request for return types under current option SZA, it must be Pig or Ps')
        else:
            raise ValueError('bad option in _fo function, it must be VZA or SZA')

    def _overlap_v1(self, option: str, return_type: Optional[str] = None):
        '''
        subroutine to calculate gap fraction (Pvg & Pig), Pv|Ps, Pvc|Psc
        @param option: option to determine what kind of returns
        @param return_type: request for return type, default: None
        @param restrain: restraints when option:SZA, default: None, if it equals to 'POISSON', Px will be replaced By px_poisson
        @return: psv: overlap probability
        @return: psvc: cone overlap probability
        '''
        b = self.domain.area  # domain area
        d = self.domain.n_tree  # total number of trees in the domain
        n = self.domain.n_quadrat  # number of quadrats in the domain
        r = self.domain.tree.R  # crown radius
        NN = self.domain.MAX_TREE_PER_QUADRAT  # maximum amount of trees that is allowed in a quadrat
        A = b / n  # quadrat size
        i_0 = d / n  # number of trees in a qudrat
        # px = self.domain.Px  # an array of poisson or neyman distribution probabilities
        if 'SZA' == option and 'Pig_poisson' == return_type:
            px = self.domain.Px_poisson  # an array of poisson or neyman distribution probabilities
        else:
            px = self.domain.Px  # an array of poisson or neyman distribution probabilities

        if 'VZA' == option.upper():
            pgap = self.PgapV  # gap fraction in one crown, viewed from viewer
            a = self.AOP_tree.Vg_0  # tree projection on the ground, viewed from viewer
            ac = self.AOP_tree.Vgc  # tree cone projection on the ground, viewed from viewer
        elif 'SZA' == option.upper():
            pgap = self.PgapS  # gap fraction in one crown, viewed from sun
            a = self.AOP_tree.Sg_0  # tree projection on the ground, viewed from sun
            ac = self.AOP_tree.Sgc  # tree cone projection on the ground, viewed from sun
        elif 'LAI' == option.upper():
            pgap = self.PgapV_mean  # mean gap fraction in one crown, evaluated by LAI
            a = self.AOP_tree.Vg_0_mean  # tree projection on the ground, evaluated by LAI
            ac = 0
        else:
            pgap = self.Pgap0  # gap fraction from nadir view
            a = pi * (r ** 2)  # tree projection on the ground ,from nadir view
            ac = 0

        p = 0
        pc = 0
        psv = 0
        psvc = 0
        ptree = [0] * NN
        ptreec = [0] * NN
        ptj = [0] * NN
        ptjc = [0] * NN
        ptj1 = 0
        ptjc1 = 0

        for j in range(0, NN):
            pt = 0
            ptc = 0
            for i in range(j, NN):
                if i >= 1 and ptj[i - 1] < 0.0000001 and i > i_0:
                    ptj[i] = 0
                    ptjc[i] = 0
                else:
                    aa = a
                    aac = ac
                    if i > i_0:
                        aa = a * i_0 / i
                    if a > A:
                        aa = A
                    if ac > A:
                        aac = A
                    ptj[i] = px[i] * comb(i + j - 1, i - 1) * pow(1 - aa / A, i) * pow(aa / A, j)
                    ptjc[i] = px[i] * comb(i + j - 1, i - 1) * pow(1 - aac / A, i) * pow(aac / A, j)

                ptj[0] = px[0]
                ptree[0] = ptj[0]
                pt = ptj[i] + pt
                ptjc[0] = px[0]
                ptreec[0] = ptjc[0]
                ptc = ptjc[i] + ptc

            if j == 1:
                ptj1 = pt
                ptjc1 = ptc

            p = p + pt * pow(pgap, j * 1.)
            pc = pc + ptc * pow(pgap, j * 1.)
            ptree[j] = pt
            ptreec[j] = ptc
            # if 'VZA' == option:
            #    ptreev[j] = ptree[j]
            # if 'SZA' == option:
            #    ptrees[j] = ptree[j]
        psv = 1 - p - ptj1 * (1 - pgap)
        psvc = 1 - pc - ptjc1 * (1 - pgap)
        psv = (psv * a - psvc * ac) / (a - ac)

        if p <= 0 or p > 1:
            p = 0
            psv = 1
        if pc <= 0 or pc > 1:
            pc = 0
            psvc = 1
        if a / A >= 1:
            psv = 1
            p = 1
        if ac / A >= 1:
            psvc = 1
            pc = 1

        if psv >= 1: psv = 1
        if p < 0.00001: psv = 1
        if psvc >= 1: psvc = 1
        if pc < 0.00001: psvc = 1
        if ac <= 0: psvc = 0

        if 'VZA' == option.upper():
            if return_type is None:
                raise ValueError('return type cannot be None under current option VZA')
            elif 'Pvg' == return_type:
                return p
            elif 'Pv' == return_type:
                return psv
            elif 'Pvc' == return_type:
                return psvc
            elif 'Ptreev' == return_type:
                return ptree
            else:
                raise ValueError('Wrong request of return type under current option VZA: it must be Pvg, Pv or Pvc')
        elif 'SZA' == option.upper():
            if return_type is None:
                raise ValueError('return type cannot be None under current option VZA')
            elif 'Pig' == return_type or 'Pig_poisson' == return_type:
                return p
            elif 'Ps' == return_type:
                return psv
            elif 'Psc' == return_type:
                return psvc
            elif 'Ptrees' == return_type:
                return ptree
            else:
                raise ValueError(
                    'Wrong request of return type under current option SZA: it must be Pig, Pig_poisson, Ps or Psc')
        elif 'LAI' == option.upper():
            if return_type is None or 'Pvg_mean' == return_type:
                return p
            else:
                raise ValueError('Wrong request of return type under current option LAI: it must be None or Pvg_mean')
        elif 'NADIR' == option.upper():
            if return_type is None or 'Pvg_nadir' == return_type:
                return p
            else:
                raise ValueError(
                    'Wrong request of return type under current option NADIR: it must be None or Pvg_nadir')
        else:
            raise ValueError('Wrong option! it must be one of the followings: VZA, SZA, LAI, NADIR')

    def _multiple_scattering(self, background_ref: np.array):
        '''this function computes the amount of eletromagnetic radiation reaching the four
        components(sunlit,shaded background and foliage) due to mutliple scattering.
        It serves as the basis for the hyperspectral mode of 5-scale
        Reference:Chen, J. M., & Leblanc, S. G. (2001). Multiple-scattering scheme useful
        for geometric optical modeling. IEEE Transactions on Geoscience and Remote Sensing
        , 39(5), 1061-1071.  '''
        qq1b = self.QQ1B
        qq2b = self.QQ2B
        pti = self.Pti
        pg = self.PG
        pt = self.PT
        zg = self.ZG
        zt = self.ZT
        ft = self.Ft
        xi = self.geovi.xi
        pig = self.Pig
        delta_LAI = self.domain.tree.DeltaLAI
        ha = self.domain.tree.Ha
        hb = self.domain.tree.Hb
        hc = self.domain.tree.Hc
        cp = self.domain.tree.leaf.cp
        gv = self.Gv
        sv = self.AOP_tree.Sv
        mu = self.mu
        cs = self.Cs
        gamma_e = self.domain.tree.gamma_E
        shape = self.domain.tree.shape
        lo_90 = self.Lo_90
        r = self.domain.tree.R
        b = self.domain.area
        d = self.domain.n_tree
        e_r = self.E_r
        SZA = self.geovi.SZA
        VZA = self.geovi.VZA
        LAI = self.domain.tree.LAI
        foliage_ref = np.array(self.domain.tree.leaf.DHR).flatten()
        foliage_trans = np.array(self.domain.tree.leaf.DHT).flatten()
        wave = np.array(self.domain.tree.leaf.wv).flatten()
        pvg_mean = self.Pvg_mean
        cv_mean, f_s_trest, f_s_t, f_T_T, F_G_T, F_g_T, f_zg_t, f_t_t, f_zt_t, f_t_zt = \
            0., 0., 0., 0., 0., 0., 0., 0., 0., 0.
        f_s_g, f_t_g, f_tt2, f_tt3, f_tt_zt, f_tt_g, hi, hj, li, lj = 0., 0., 0., 0., 0., 0., 0., 0., 0., 0.
        num, omega_total, pgapv_mean, p_tot, q1_mean, q2_mean, q1b_mean, q2b_mean, rr, thelta = 0., 0., 0., 0., 0., 0., 0., 0., 0., 0.
        intensity = atan((hb + hc) / (2 * r))
        intensity = intensity - SZA
        if intensity < 0: intensity = -intensity
        intensity = cos(intensity)

        # intersect wave with the wavelengths of background_foliage
        wv_back = background_ref[:, 0]
        wv_back = wv_back.flatten()
        background_ref = background_ref[:, 1]
        background_ref = background_ref.flatten()
        wv_in1 = np.in1d(wave, wv_back)  # indices of intersected wavelengths
        wv_in2 = np.in1d(wv_back, wave)  # indices of intersected wavelengths
        wave = wave[wv_in1]
        foliage_ref = foliage_ref[wv_in1]
        foliage_trans = foliage_trans[wv_in1]
        background_ref = background_ref[wv_in2]
        wave_index_min = 0
        wave_index_max = len(wave)
        lambda0 = wave[wave_index_min:wave_index_max] / 1000
        rg = background_ref[wave_index_min:wave_index_max]
        rt = foliage_ref[wave_index_min:wave_index_max]
        tt = foliage_trans[wave_index_min:wave_index_max]
        tau_r = 0.008569 * pow(lambda0, -4) * (1 - 0.0113 * pow(lambda0, -2) + 0.00013 * pow(lambda0, -4))
        rr = (3 * tau_r + (2 - 3 * cos(SZA)) * (1 - np.exp(-tau_r / cos(SZA)))) / (4 + 3 * tau_r)
        fd = ((1 - rr) - np.exp(-tau_r / cos(SZA))) / (1 - rr)
        if LAI > 0:
            num = log(pvg_mean)
            dem = (-0.5 * LAI / (0.537 + 0.025 * LAI))
            omega_total = num / dem
            if omega_total > 1:
                raise ValueError('OMEGA_TOTAL is larger than 1, this is ridiculous')
            cv = 0.5 * omega_total / cos(VZA)
            thelta_half_mean = atan((ha + 0.5 * (hb + hc / 3.)) / (0.5 * e_r))
            q1_mean = self._q1(pi / 2 + thelta_half_mean, 0)
            del1 = 1 - cp * GeoVI.XI(SZA, pi / 2 + thelta_half_mean, 0) / pi
            q1b_mean = q1_mean * (1 - del1) / del1
            if q1b_mean > 1: q1b_mean = 1
            if q1b_mean < 0: q1b_mean = 0
            cv_mean = gv * sv * mu / lo_90
            tg = tan(pi / 2 + thelta_half_mean)
            if tg < 0: tg = -tg
            vg_mean = 2 * tg * r * (hb + hc / 3) + pi * (r ** 2)
            if vg_mean < 0: vg_mean = 0
            pgapv_mean = exp(-cv_mean * LAI * b / (d * vg_mean * cos(thelta_half_mean)))
            del1 = 1 - cp * (cos(SZA) * cos(thelta_half_mean) + sin(thelta_half_mean) * sin(SZA)) / pi
            if del1 < 0: del1 = -del1
            q2_mean = cs * cv_mean / (cv_mean - cs) * (exp(-cs * lo_90) - exp(-cv_mean * lo_90)) / (1 - pgapv_mean)
            q2b_mean = (1 - del1) * q2_mean
            q2_mean = q2_mean * del1
            if q2b_mean > 1: q2b_mean = 1
            if q2b_mean < 0: q2b_mean = 0
            if 'SPHEROID' != shape:
                tt = np.power(tt, gamma_e)

            F_G_T = 0
            li = delta_LAI
            while li <= LAI:
                # for li in range(delta_LAI, LAI, delta_LAI):
                arg4 = 0.5 * omega_total * li / cos(asin(0.537 + 0.025 * li))
                f_s_t = f_s_t + 0.5 * exp(-arg4) * exp(-cv * li) * delta_LAI
                f_s_trest = f_s_trest + 0.5 * exp(-arg4) * delta_LAI
                arg5 = 0.5 * omega_total * (LAI - li) / cos(asin(0.537 + 0.025 * (LAI - li)))
                F_G_T = F_G_T + 0.5 * exp(-arg5) * delta_LAI
                p_tot = p_tot + exp(-cv * li) * delta_LAI
                f_tt2 = 0
                f_tt3 = 0
                hi = (hb + hc / 3) - li * (hb + hc / 3) / LAI
                inc_thelta = delta_LAI
                thelta_min = (hi - inc_thelta) / e_r
                thelta_min = 0.5 * (pi / 2 + atan(thelta_min))
                thelta_max = ((hb + hc / 3) - hi) / e_r
                thelta_max = 0.5 * (pi / 2 + atan(thelta_max))

                if thelta_min > thelta_max:
                    thelta_min, thelta_max = thelta_max, thelta_min

                thelta = thelta_min
                while thelta <= thelta_max:
                    thelta_h = pi - 2 * thelta
                    f_tt2 = f_tt2 + self._q1(thelta_h, 0) * cos(thelta) * sin(thelta) * inc_thelta * 10 * pi / 180
                    del1 = 0
                    del2 = 0
                    for p in range(0, 180, 10):
                        del1 = del1 + 1 - cp * (
                                cos(SZA) * cos(thelta_h) + sin(thelta_h) * sin(SZA) * cos(p * pi / 180)) / pi
                        del2 = del2 + cp * (
                                cos(SZA) * cos(thelta_h) + sin(thelta_h) * sin(SZA) * cos(p * pi / 180)) / pi
                    f_tt2 = f_tt2 * del1 * 10 * pi / 180
                    f_tt3 = f_tt2 * del2 * 10 * pi / 180
                    thelta = thelta + inc_thelta

                f_t_zt = f_t_zt + f_tt2 * delta_LAI
                f_tt_zt = f_tt_zt + f_tt3 * delta_LAI
                li = li + delta_LAI

            f_t_zt = f_t_zt / LAI
            f_tt_zt = f_tt_zt / LAI
            f_zt_t = f_t_zt
            f_s_t = f_s_t / p_tot
            f_s_trest = f_s_trest / LAI

            F_G_T = F_G_T / LAI
            F_g_T = F_G_T * pig
            f_zg_t = F_G_T * (1 - pig)

            arg3 = 0.5 * omega_total * LAI / (0.537 + 0.025 * LAI)  # sky view factor from ground
            f_s_g = exp(-arg3)

            f_t_g = 0.5 * (q1_mean + q2_mean) * (1 - f_s_g)  # sunlit trees view factor from ground
            f_tt_g = 0.5 * (q1b_mean + q2b_mean) * (1 - f_s_g)

            f_t_t = 1 - f_s_trest - F_G_T - f_zt_t
            f_T_T = 1 - F_G_T - f_s_trest

            if f_t_t < 0:
                raise ValueError('F_t_t is smaller than 0')
            if f_s_t < 0:
                raise ValueError('F_s_t is smaller than 0')
            if f_zt_t < 0:
                f_zt_t = 0
                raise ValueError('F_zt_t is smaller than 0')
            if f_t_g < 0:
                f_t_g = 0
                raise ValueError('F_t_G is smaller than 0')
            if F_G_T < 0:
                F_G_T = 0
                raise ValueError('F_G_T is smaller than 0')
            # calculate shaded reflectivities
            rt_2nd = rt * ((rt + tt * ft) * f_t_t + rg * F_g_T + fd * f_s_t)
            rtz_2nd = rt * (rt * f_t_zt + tt * f_tt_zt + rg * F_g_T + fd * f_s_t)
            rg_2nd = rg * (rt * f_t_g + tt * f_tt_g + fd * f_s_g)
            rgt_2nd = (rg_2nd * F_G_T + rtz_2nd * (1 - F_G_T - f_t_t - f_s_trest) + rt_2nd * (f_t_t + f_zt_t)) / (
                    1. - f_s_trest)
            rgt_3rd = 0.5 * (rt + tt) * (1 - f_s_trest) * rgt_2nd
            rt_ms = rt_2nd + rgt_3rd / (1 - (rt + tt) / 2 * (1 - f_s_trest))
            rzt_ms = rtz_2nd + rgt_3rd / (1 - (rt + tt) / 2 * (1 - f_s_trest))
            rg_ms = rg_2nd + rg * rgt_2nd * (1 - f_s_g) / (1 - (rt + tt) / 2 * (1 - f_s_trest))
            tz = rzt_ms
            gz = rg_ms

            r0 = pg * (rg * (1 - xi * cp / pi) + rg_ms) + pt * (rt * intensity + rt_ms) + zg * gz + zt * tz + tt * (
                    qq2b * (1 - pti) + qq1b * pti)
        else:
            r0 = (1 + fd) * rg
        return wave, r0

    def _q1(self, thelta, phi):
        '''calcualte appr. of Q1tot for MS Scheme'''
        SZA = self.geovi.SZA
        cp = self.domain.tree.leaf.cp
        gv = self.Gv
        cs = self.Cs
        hb = self.domain.tree.Hb
        hc = self.domain.tree.Hc
        r = self.domain.tree.R
        LAI = self.domain.tree.LAI
        b = self.domain.area
        d = self.domain.n_tree
        lo_90 = self.Lo_90

        if thelta < 0: thelta = -thelta
        diff = cos(SZA) * cos(thelta) + sin(thelta) * cos(phi) * sin(SZA)
        if diff < 0: diff = -diff
        del0 = 1 - diff * cp / pi
        if del0 < 0: del0 = -del0
        if del0 > 1: del0 = 1
        if thelta > pi / 2: thelta = pi - thelta
        if thelta == 0: thelta = 0.0000000001
        if sqrt((thelta - pi / 2) * (thelta - pi / 2)) < 0: thelta = pi / 2 - 0.0000001
        cv = gv / sin(thelta)
        vg_thelta = 2 * tan(thelta) * r * (hb + hc) + pi * (r ** 2)
        pgapv_thelta = exp(-cv * LAI * b / (d * vg_thelta * cos(thelta)))
        q1_thelta = (1. - exp(-(cs * lo_90 + cv * lo_90))) * cs * cv / (cs + cv) / (1 - pgapv_thelta)
        q1_thelta = q1_thelta * del0
        if q1_thelta > 1:
            raise ValueError('Q1_thelta is larger than 1, impossible!')
        elif q1_thelta < 0:
            raise ValueError('Q1_thelta is smaller than 0, impossible!')
        else:
            return q1_thelta


if __name__ == '__main__':
    # leaf = Needle(diameter=40, thickness=1.6, xu=0.045, baseline=0.0005, albino=2, Cab=200, Cl=40, Cp=1, Cw=100)
    # tree = ConeTree(leaf=leaf, R=1, alpha=13, Ha=1, Hb=5, LAI=3.5, Omega_E=0.8, gamma_E=1, ge_choice='BRANCH',
    #                alpha_b=25, alpha_l=-1)
    # domain = Domain(tree=tree, area=10000, n_tree=6000, n_quadrat=40, Fr=0.0, m2=0)
    # geovi = GeoVI(SZA=20, VZA=0, phi=0)
    # aop_domain = AOPDomain(geovi=geovi, domain=domain)
    # ro = aop_domain.ro()
    # print(ro)

<<<<<<< HEAD
    leaf = Broadleaf(N=1.2, Cab=50, Car=8, Cbrown=0, Cw=0.01, Cm=0.004)
    # leaf = Needle(diameter=40, thickness=1.6, xu=0.045, baseline=0.0005, albino=2, Cab=200, Cl=40, Cp=1, Cw=100)
=======
    # leaf = Broadleaf(N=1.2,Cab = 50, Car = 8, Cbrown=0, Cw = 0.01,Cm = 0.004)
    leaf = Needle(diameter=40, thickness=1.6, xu=0.045, baseline=0.0005, albino=2, Cab=200, Cl=40, Cp=1, Cw=100)
>>>>>>> 4e7dab35
    tree = SpheroidTree(leaf=leaf, R=1, Ha=1, Hb=5, LAI=3.5, Omega_E=0.8, gamma_E=1, ge_choice='BRANCH', alpha_l=-1,
                        alpha_b=25)
    # tree = ConeTree(leaf=leaf, R=1, alpha=13, Ha=1, Hb=5, LAI=3.5, Omega_E=0.8, gamma_E=1, ge_choice='BRANCH',
    #                alpha_b=25, alpha_l=-1)
    domain = Domain(tree=tree, area=10000, n_tree=6000, n_quadrat=40, Fr=0.0, m2=0)
    geovi = GeoVI(SZA=20, VZA=0, phi=0)
    aop_domain = AOPDomain(geovi=geovi, domain=domain)
    ro = aop_domain.ro()
    print(ro.size)
    print(ro)
<|MERGE_RESOLUTION|>--- conflicted
+++ resolved
@@ -1,1429 +1,1424 @@
-import os
-import time
-from typing import Optional
-
-import pandas as pd
-from Domain import Domain
-from AOPTree import GeoVI, AOPConeTree, AOPSpheroidTree
-from Tree import ConeTree, SpheroidTree
-from Leaf import Needle, Broadleaf
-from math import exp, cos, sin, pi, tan, acos, log, sqrt, atan, degrees, asin
-from scipy.special import comb
-import numpy as np
-
-
-class AOPDomain(object):
-    '''
-    the class calculates apparent optical properties(AOP, i.e. view and sun geometries dependent) of a domain
-    Attributes:
-        geovi: an object contains information about view and illumination geometries ( perhaps a better way is to define
-                a class for viewer and sun separately)
-        domain: a class contains inherent properties of a domain
-        AOP_tree: returns an AOP class inherited from AOPTree subclass, this parameter contains AOP of a tree
-        Vg: viewed ground, this parameter derived from AOPTree.Vg_0 after resizing the tree(Eq.21)
-        Sg: viewed ground, this parameter derived from AOPTree.Sg_0 after resizing the tree(Eq.21)
-        PgapV: gap fraction of a tree crown viewed from viewer
-        PgapS: gap fraction of a tree crown viewed from sun
-        Pgap0: gap fraction of a tree crown viewed from nadir
-        Gv: G(SZA)*Omega_E/gamma_E in Eq.22
-        Gs: G(VZA)*Omega_E/gamma_E in Eq.22
-        GFoliage: G(VZA) in Eq.22 when tree has no branches, it equals to A*VZA+C
-        A, C: constants required to calculate GFoliage, Gv, Gs, PgapV, PgapS when tree has no branches
-        OmegaT: clumping index of a tree, Eq.43
-        E_r: mean gap between tree crowns when trees are subject to poisson distribution, Eq.41/42
-        Wt: characteristic width of a tree crown projected on the ground,Eq.41
-        Lt: clumping adjusted projected tree crown area index, Eq.42
-        lambda_m: Eq.52
-        PSG0_VIEW: mean gap fraction in one crown viewed from viewer
-        PSG0_SUN: mean gap fraction in one crown viewed from sun
-        PVG:overlapping prob of Vg,i.e. Eq.26, this param does not consider vertical overlap
-        Pvg:overlapping prob of Vg,i.e. Eq.26, this param considers vertical overlap
-        Pvc: overlapping prob of Vgc,i.e. Eq.27
-        PV: overlapping prob of Vgb,i.e. Eq.29, this param does not consider vertical overlapping
-        Pv: overlapping prob of Vgb,i.e. Eq.29, this param considers vertical overlapping
-        PIG: overlapping prob of Sg, this param does not consider vertical overlapping
-        Pig: overlapping prob of Sg, this param considers vertical overlapping
-
-    Methods:
-        _resize_tree: adjust Vg and Sg with tree size
-        _Pgap: calculate gap fraction according to option
-        _G: calculate either Gv or Gs, depending on option
-        _p_gap_ax_b: calculate gap fraction when tree has no branches
-
-    '''
-
-    def __init__(self, domain: Domain, geovi: GeoVI):
-        self.geovi = geovi
-        self.domain = domain
-
-    @property
-    def geovi(self):
-        return self._geovi
-
-    @geovi.setter
-    def geovi(self, value):
-        self._geovi = value
-
-    @property
-    def domain(self):
-        return self._domain
-
-    @domain.setter
-    def domain(self, value):
-        self._domain = value
-
-    @property
-    def AOP_tree(self):
-        if not hasattr(self, '_AOP_tree'):
-            tree = self.domain.tree
-            geovi = self.geovi
-            if type(tree) == ConeTree:
-                self._AOP_tree = AOPConeTree(tree, geovi)
-            elif type(tree) == SpheroidTree:
-                self._AOP_tree = AOPSpheroidTree(tree, geovi)
-            else:
-                raise ValueError('tree type error: it must be ConeTree or SpheroidTree')
-        return self._AOP_tree
-
-    @property
-    def Vg(self):
-        return self._resize_tree('VZA')
-
-    @property
-    def Sg(self):
-        return self._resize_tree('SZA')
-
-    @property
-    def GFoliage(self):  # G in Eq.22
-        ge_choice = self.domain.tree.ge_choice
-        za = self.geovi.VZA
-        if 'NO_BRANCH' == ge_choice:  # if tree does not have branches
-            a = self.A
-            c = self.C
-            return a * za + c
-        else:  # if tree has branches
-            alpha_l = self.domain.tree.alpha_l
-            ratio = self.domain.tree.leaf.RATIO
-            if alpha_l > 0:
-                if za <= pi / 2 - alpha_l:
-                    gl = cos(alpha_l) * cos(za)
-                else:
-                    xl = 1 / tan(alpha_l) / tan(za)
-                    xl = acos(xl)
-                    gl = cos(alpha_l) * cos(za) * (1. + 2. * (tan(xl) - xl) / pi)
-                agl = acos(gl)
-                gl = gl + sin(agl) * ratio
-            else:
-                gl = 0.5
-            return gl
-
-    @property
-    def lo(self):  # lo in Eq.23
-        LAI = self.domain.tree.LAI
-        b = self.domain.area
-        d = self.domain.n_tree
-        za = self.geovi.SZA
-        sg_0 = self.AOP_tree.Sg_0
-        return LAI * b / (d * sg_0 * cos(za))
-
-    @property
-    def A(self):  # coefficient to calculate GFoliage, this method ensures it is a final constant
-        return 0.0
-
-    @property
-    def C(self):  # coefficient to calculate GFoliage, this method ensures it is a final constant
-        return 0.5
-
-    @property
-    def PgapV(self):  # gap fraction from viewer in one crown
-        return self._Pgap('VZA')
-
-    @property
-    def PgapS(self):  # gap fraction from sun in one crown
-        return self._Pgap('SZA')
-
-    @property
-    def Pgap0(self):  # gap fraction from nadir in one crown
-        return self._Pgap('0')
-
-    @property
-    def PgapV_mean(self):  # mean gap fraction in one crown viewed from viewer
-        return self._Pgap('LAI')
-
-    @property
-    def Gv(self):
-        return self._G('VZA')
-
-    @property
-    def Gs(self):
-        return self._G('SZA')
-
-    @property
-    def OmegaT(self):
-        '''
-        calculate tree clumping index
-        @return:clumping index, i.e. Eq.43
-        '''
-        return log(self.Pig) / log(self.Pig_poisson)
-
-    @property
-    def E_r(self):
-        '''
-        calculate mean gap between tree crowns when trees are subject to poisson distribution
-        @return:Eq.41/Eq.42
-        '''
-        return self._distance()
-        # if self.domain.distribution == 'POISSON':
-        #    return self._distance()
-        # else:
-        #    return None
-
-    @property
-    def Wt(self):
-        '''
-        characteristic width of a tree crown projected on the ground
-        @return:Eq.41
-        '''
-        sg_0 = self.AOP_tree.Sg_0
-        if sg_0 < 0:
-            return 0
-        else:
-            return sqrt(sg_0)
-
-    @property
-    def Lt(self):
-        '''
-        clumping adjusted projected tree crown area index
-        @return:Eq.42
-        '''
-        D = self.domain.n_tree
-        B = self.domain.area
-        OmegaT = self.OmegaT
-        sg_0 = self.AOP_tree.Sg_0
-        return D * sg_0 / B * OmegaT
-
-    @property
-    def Lambda_m(self):
-        '''
-        @return:Eq.52
-        '''
-        if not hasattr(self, '_Lambda_m'):
-            H = self.AOP_tree.H
-            xi = self.geovi.xi
-            if xi < pi:
-                return H * tan(xi)
-                self._Lambda_m = H * tan(xi)
-            else:
-                self._Lambda_m = 0
-        return self._Lambda_m
-
-    @property
-    def PSG0_VIEW(self):  # mean gap fraction in one crown viewed from viewer
-        Vg = self.Vg
-        D = self.domain.n_tree  # number of trees in the domain
-        B = self.domain.area  # domain size
-        PgapV = self.PgapV
-        value = 1 - Vg * D / B * (1 - PgapV)
-        if value < 0:
-            value = 0
-        return value
-
-    @property
-    def PSG0_SUN(self):  # mean gap fraction in one crown viewed from viewer
-        Sg = self.Sg
-        D = self.domain.n_tree  # number of trees in the domain
-        B = self.domain.area  # domain size
-        PgapS = self.PgapS
-        value = 1 - Sg * D / B * (1 - PgapS)
-        if value < 0:
-            value = 0
-        return value
-
-    @property
-    def PSG_HOT0(self):  # serve as a hotspot kernel
-        R = self.domain.tree.R
-        D = self.domain.n_tree  # number of trees in the domain
-        B = self.domain.area  # domain size
-        Pgap0 = self.Pgap0
-        value = 1 - pi * R ** 2 * D / B * (1 - Pgap0)
-        return value
-
-    @property
-    def PVG(self):  # Eq.26
-        '''
-        @return: overlapping prob of Vg,i.e. Eq.26, this param does not consider vertical overlap
-        '''
-        return self._overlap_v1('VZA', 'Pvg')
-
-    @property
-    def Pvg(self):
-        '''
-        @return: overlapping prob of Vg,i.e. Eq.26, this param considers vertical overlap
-        '''
-        return self._fo('VZA', 'Pvg')
-
-    @property
-    def Pvc(self):
-        '''
-        @return: overlapping prob of Vgc,i.e. Eq.27
-        '''
-        shape = self.domain.tree.shape
-        if 'CONE_CYLINDER' == shape:
-            return self._overlap_v1('VZA', 'Pvc')
-        else:
-            return 0
-
-    @property
-    def PV(self):  # Eq. 29
-        '''
-        @return: overlapping prob of Vgb,i.e. Eq.29, this param does not consider vertical overlapping
-        '''
-        return self._overlap_v1('VZA', 'Pv')
-
-    @property
-    def Pv(self):  # Eq. 29
-        '''
-        @return: overlapping prob of Vgb,i.e. Eq.29, this param considers vertical overlapping
-        '''
-        return self._fo('VZA', 'Pv')
-
-    @property
-    def PIG(self):
-        '''
-        @return: overlapping prob of Sg, this param does not consider vertical overlapping
-        '''
-        return self._overlap_v1('SZA', 'Pig')
-
-    @property
-    def Pig(self):
-        '''
-        @return: overlapping prob of Sg, this param considers vertical overlapping
-        '''
-        return self._fo('SZA', 'Pig')
-
-    @property
-    def Pig_poisson(self):
-        '''
-        @return: overlapping prob of Sg
-        '''
-        return self._overlap_v1('SZA', 'Pig_poisson')
-
-    @property
-    def PS(self):
-        '''
-        @return: overlapping prob of Sgb, this param does not consider vertical overlapping
-        '''
-        if not hasattr(self, '_PS'):
-            # self._PS = self._overlap_v1('SZA', 'Ps')
-            self._PS = self.Pig * self.Pvg
-        return self._PS
-
-    @property
-    def Ps(self):
-        '''
-        @return: overlapping prob of Sgb, this param considers vertical overlapping
-        '''
-        return self._fo('SZA', 'Ps')
-
-    @property
-    def Psc(self):
-        '''
-        @return: overlapping prob of Sgc
-        '''
-        shape = self.domain.tree.shape
-        if 'CONE_CYLINDER' == shape:
-            return self._overlap_v1('SZA', 'Psc')
-        else:
-            return 0
-
-    @property
-    def Pvg_mean(self):
-        return self._overlap_v1('LAI')
-
-    @property
-    def Pvg_nadir(self):
-        return self._overlap_v1('NADIR')
-
-    @property
-    def Ptreev(self):
-        return self._overlap_v1('VZA', 'Ptreev')
-
-    @property
-    def Ptrees(self):
-        return self._overlap_v1('SZA', 'Ptrees')
-
-    @property
-    def Pti(self):
-        '''
-        prob of seeing illuminated tree crowns
-        @return: Eq.39
-        '''
-        r = self.domain.tree.R
-        e_r = self.E_r
-        phi = self.geovi.phi
-        pv = self.Pv
-        pvc = self.Pvc
-        ps = self.Ps
-        psc = self.Psc
-        tic = self.AOP_tree.tic
-        tib = self.AOP_tree.tib
-        tab = self.AOP_tree.tab
-        tac = self.AOP_tree.tac
-        shape = self.domain.tree.shape
-
-        x = atan(2 * r / e_r)
-        if x < 0: x = -x
-        f = 1 - 1. * phi / x
-        qv = 1 - pv
-        qs = 1 - ps
-        qvc = 1 - pvc
-        qsc = 1 - psc
-        if pvc == 1: qvc = 0.000000000001
-        if qs <= qv:
-            aa = qs
-        else:
-            aa = qv
-        if qsc <= qvc:
-            aac = qsc
-        else:
-            aac = qvc
-        if f < 0: f = 0
-        if f > 1: f = 1
-        if phi > x: f = 0
-
-        if shape == 'CONE_CYLINDER':
-            pti = ((qvc * qsc + (aac - qvc * qsc) * f) * tic + (qv * qs + (aa - qv * qs) * f) * tib) / (
-                    tac * qvc + qv * tab)
-        else:
-            pti = (tib + tic) / (tab + tac)
-        if pti > 1:
-            raise ValueError('There must something wrong with Pti, it is larger than 1')
-        if pti < 0:
-            raise ValueError('There must something wrong with Pti, it is larger than 1')
-        return pti
-
-    @property
-    def Viewed_shadow(self):
-        return self._nadir('VIEWED_SHADOW')
-
-    @property
-    def Fd(self):
-        return self._nadir('FD')
-
-    @property
-    def PT(self):
-        if not hasattr(self, '_PT'):
-            pt, fs = self._ptg_sub('CANOPY', 40000, 0.001)
-            if pt < 0:
-                pt = 0
-            self._PT = pt
-        return self._PT
-
-    @property
-    def Fs(self):
-        pt, fs = self._ptg_sub('CANOPY', 40000, 0.001)
-        return fs
-
-    @property
-    def ZG(self):
-        if not hasattr(self, '_ZG'):
-            zg, fn = self._ptg_sub('NADIR', 120000, 0.1)
-            self._ZG = zg
-        return self._ZG
-
-    @property
-    def Fn(self):
-        zg, fn = self._ptg_sub('NADIR', 120000, 0.1)
-        return fn
-
-    @property
-    def PG(self):
-        if not hasattr(self, '_PG'):
-            pg, ft = self._ptg_sub('GROUND', 20000, 0.01)
-            self._PG = pg
-        return self._PG
-
-    @property
-    def Ft(self):
-        pg, ft = self._ptg_sub('GROUND', 20000, 0.01)
-        return ft
-
-    @property
-    def OmegaTotal(self):
-        num = log(self.Pvg_mean)
-        LAI = self.domain.tree.LAI
-        dem = -0.5 * LAI / (0.537 + 0.025 * LAI)
-        return num / dem
-
-    @property
-    def Medium(self):
-        cold = self.Pvg * (1 - self.Pig)
-        hot = self.Viewed_shadow
-        return hot - cold
-
-    @property
-    def H(self):
-        return 1 / self.mu
-
-    @property
-    def mu(self):
-        LAI = self.domain.tree.LAI
-        b = self.domain.area
-        d = self.domain.n_tree
-        v = self.domain.tree.V
-        return LAI * b / (d * v)
-
-    @property
-    def Ls(self):
-        LAI_HOT_SPOT = 1
-        return self.Gs * LAI_HOT_SPOT
-
-    @property
-    def Lo_90(self):
-        lo_90, cs, cv = self._ls()
-        return lo_90
-
-    @property
-    def Cs(self):
-        if not hasattr(self, '_Cs'):
-            lo_90, cs, cv = self._ls()
-            self._Cs = cs
-        return self._Cs
-
-    @property
-    def Cv(self):
-        lo_90, cs, cv = self._ls()
-        return cv
-
-    @property
-    def q1(self):
-        cs = self.Cs
-        cv = self.Cv
-        lo_90 = self.Lo_90
-        value = (1. - exp(-(cs * lo_90 + cv * lo_90))) * cs * cv / (cs + cv)  # Eq.56
-        if value > 1:
-            raise ValueError('q1 is larger than 1. Impossible!')
-        return value
-
-    @property
-    def q2(self):
-        cs = self.Cs
-        cv = self.Cv
-        lo_90 = self.Lo_90
-        value = (exp(-cs * lo_90) - exp(-cv * lo_90)) * cs * cv / (cv - cs)  # Eq.61
-        if value > 1:
-            raise ValueError('q2 is larger than 1. Impossible!')
-        return value
-
-    @property
-    def QQ1(self):
-        return self._q('QQ1')
-
-    @property
-    def QQ2(self):
-        return self._q('QQ2')
-
-    @property
-    def QQ1B(self):
-        return self._q('QQ1B')
-
-    @property
-    def QQ2B(self):
-        return self._q('QQ2B')
-
-    @property
-    def PT_Cold(self):
-        qq1 = self.QQ1
-        pti = self.Pti
-        qq2 = self.QQ2
-        value = qq1 * pti + (1 - pti) * qq2
-        return value
-
-    @property
-    def ZT(self):
-        if not hasattr(self, '_ZT'):
-            zt = 1 - self.Pvg - self.PT
-            self._ZT = zt
-        return self._ZT
-
-    def ro(self) -> np.array:  # simulate canopy reflectance
-        self._ZG = self.Pvg - self.PG  # equation below Eq.72
-        ZG = self.ZG
-        PT = self.PT
-        xi = self.geovi.xi
-        if ZG < 0:
-            self._ZG = 0
-            self._PG = self.Pvg
-            if xi > 0.0001:
-                raise ValueError(
-                    'BRDF may not be calculated correctly\n ZG at VZA = %5.1f deg.' % degrees(self.geovi.VZA))
-        ZT = self.ZT
-        if ZT < 0:
-            self._ZT = 0
-            self._PT = 1 - self.Pvg
-            if xi > 0.0001:
-                raise ValueError(
-                    'BRDF may not be calculated correctly\n PT at VZA = %5.1f deg.' % degrees(self.geovi.VZA))
-        tmp_path = os.path.dirname(os.path.abspath(__file__))
-        BACK_FILE = os.path.join(tmp_path, 'soil_reflectance.txt')
-        BACKGROUND_REF = np.array(pd.read_csv(BACK_FILE, delim_whitespace=True).values.tolist())
-        wave, value = self._multiple_scattering(BACKGROUND_REF)
-        return wave, value
-
-    def _q(self, return_type: str):
-        xi = self.geovi.xi
-        cp = self.domain.tree.leaf.cp
-        cs = self.Cs
-        cv = self.Cv
-        lo_90 = self.Lo_90
-        gv = self.Gv
-        LAI = self.domain.tree.LAI
-        b = self.domain.area
-        d = self.domain.n_tree
-        vg_0 = self.AOP_tree.Vg_0
-        SZA = self.geovi.SZA
-        VZA = self.geovi.VZA
-        ptreev = self.Ptreev
-        pgapv = self.PgapV
-        gamma_e = self.domain.tree.gamma_E
-        __NN = self.domain.MAX_TREE_PER_QUADRAT
-        qq1, qq2 = 0, 0
-        DEL = 1. - xi * cp / pi
-        if DEL < 0: DEL = 0
-        if DEL > 1: DEL = 1
-        del_broadleaf = xi * cp / pi - cp * 60 / 180
-        if del_broadleaf < 0: del_broadleaf = 0
-        if del_broadleaf > 1: del_broadleaf = 1
-        q1 = self.q1
-        if sqrt((cs - cv) * (cs - cv)) < 0.0000001:
-            cs = cs - 0.0000001
-            self._Cs = cs
-        q2 = self.q2
-        a = gv * LAI * b / (d * vg_0 * cos(VZA) * cos(VZA)) / cos(SZA)
-        for i in range(1, __NN):
-            pav_i = 0
-            if exp(-(i - 1) * a) < 0.000000000000000000001:
-                break
-            for j in range(i, __NN):
-                pav_i = pav_i + ptreev[j]
-                if ptreev[j] < 0.00000000000000000001 and j > __NN / 2.:
-                    break
-            qq1 = qq1 + 1. * q1 * pav_i * pow(pgapv, i - 1.) * exp(-(i - 1) * a)
-            qq2 = qq2 + 1. * q2 * pav_i * pow(pgapv, i - 1.) * exp(-(i - 1) * a)
-        if qq1 > 1.:
-            raise ValueError('qq1 is larger than 1. Impossible!')
-        if qq2 > 1.:
-            raise ValueError('qq2 is larger than 1. Impossible!')
-        if gamma_e > 1:
-            qq1b = qq1 * (1 - DEL)
-            qq2b = qq2 * (1 - DEL)
-        else:
-            qq1b = qq1 * del_broadleaf
-            qq2b = qq2 * del_broadleaf
-        qq1 = qq1 * DEL
-        qq2 = qq2 * DEL
-        if 'QQ1' == return_type.upper():
-            return qq1
-        elif 'QQ2' == return_type.upper():
-            return qq2
-        elif 'QQ1B' == return_type.upper():
-            return qq1b
-        elif 'QQ2B' == return_type.upper():
-            return qq2b
-        else:
-            raise ValueError("bad request for returns, it must be QQ1, QQ2, QQ1B or QQ2B (case insensitive)")
-
-    def _ls(self):
-        '''compute cv, cs,lo_90, mu'''
-        LAI = self.domain.tree.LAI
-        b = self.domain.area
-        d = self.domain.n_tree
-        v = self.domain.tree.V
-        gs = self.Gs
-        gv = self.Gv
-        ss = self.AOP_tree.Ss
-        sv = self.AOP_tree.Sv
-        r = self.domain.tree.R
-        shape = self.domain.tree.shape
-        mu = self.mu
-        h = 1 / mu
-        self._AOP_tree._H = h
-        if shape == 'CONE_CYLINDER':
-            lo_90 = LAI * b / (v * d) * pi * r / 2.
-        else:
-            lo_90 = LAI * b / (v * d)
-        cs = gs * ss * mu / lo_90
-        cv = gv * sv * mu / lo_90
-        return lo_90, cs, cv
-
-    def _ptg_sub(self, option: str, max_integral: float, increment: float):
-        i = 0
-        f_thelta, lt, cold, hot, w, ptg, f, H, XI, lambda_m = 0., 0., 0., 0., 0., 0., 0., 0., 0., 0.
-        d = self.domain.n_tree
-        b = self.domain.area
-        r = self.domain.tree.R
-        fd = self.Fd
-        if 'CANOPY' == option.upper():
-            w = self.domain.tree.leaf.ws
-            lt = self.Ls
-            cold = self.PT_Cold
-            hot = 1 - self.Pig
-            XI = self.geovi.xi
-            H = self.H
-            lambda_m = H * tan(XI)
-        elif 'GROUND' == option.upper():
-            w = self.Wt
-            lt = self.Lt
-            cold = self.PS
-            hot = self.Pig
-            XI = self.geovi.xi
-            H = self.AOP_tree.H
-            lambda_m = self.Lambda_m
-        elif 'NADIR' == option.upper():
-            w = sqrt(pi * r ** 2)
-            lt = self.OmegaT * pi * (r ** 2) * d / b
-            cold = self.Pvg * (1 - self.Pig)
-            hot = self.Viewed_shadow
-            medium = hot - cold
-            if medium < 0: hot = cold
-            XI = self.geovi.VZA
-            H = self.domain.tree.Hc / 3. + self.domain.tree.Hb + self.domain.tree.Ha
-            lambda_m = H * tan(XI)
-        else:
-            raise ValueError('Bad option, it must be GROUND, NADIR or CANOPY (case insensitive)')
-
-        if XI < pi / 2.:
-            i = np.linspace(0, max_integral, max_integral + 1)
-            i_tmp = lambda_m + increment * i
-            i_tmp1 = i_tmp[np.where(i_tmp != 0)]
-            in1_e = np.exp(-lt * (1 + i_tmp1 / w)) / np.arctan(i_tmp1 / H)
-            in1_e = in1_e[np.where(in1_e >= 0.00000000001)]
-            in1 = np.sum(in1_e)
-            in2_e = np.exp(-lt * (1 + i_tmp / w))
-            in2_e = in2_e[np.where(in2_e >= 0.00000000001)]
-            in2 = np.sum(in2_e)
-
-            if in1 > 10000 or in1 < -10000:
-                in1 = 0
-                if XI > 0.00001:
-                    print("possible problem with hotspot kernel at xi = {%5.3f}" % degrees(XI))
-
-            if in2 > 10000 or in2 < -10000:
-                in2 = 0
-                if XI > 0.00001:
-                    print("possible problem with hotspot kernel at xi = {%5.3f}" % degrees(XI))
-            f_thelta = 0
-            if in2 != 0: f_thelta = 1 - in1 / in2 * XI
-            f = f_thelta
-            ptg = (hot - cold) * f_thelta + cold
-        else:
-            ptg = cold
-            f = 0
-
-        if f_thelta < 0 or f_thelta > 1: ptg = cold
-
-        if 'CANOPY' == option.upper():
-            pt = ptg
-            fs = f
-            return pt, fs
-        elif 'GROUND' == option.upper():
-            pg = ptg
-            ft = f
-            return pg, ft
-        else:
-            zg = ptg
-            if self.PS > self.Pvg - zg: self._PS = self.Pvg - zg
-            if self.Pvg - zg < 0:
-                self._PS = 0
-                raise ValueError('Pvg is larger than ZG. Impossible!')
-            fn = f * fd
-            return zg, fn
-
-    def _nadir(self, option: str):
-        '''works like the hotspot function, but is applied to the shaded background viewed
-        the original pig*pvg equation can induce and underestimation of the shaded background'''
-        omega_t = self.OmegaT
-        r = self.domain.tree.R
-        d = self.domain.n_tree
-        b = self.domain.area
-        h = self.AOP_tree.H
-        hc = self.domain.tree.Hc
-        ha = self.domain.tree.Ha
-        SZA = self.geovi.SZA
-        e_r = self.E_r
-        sg_0 = self.AOP_tree.Sg_0
-        pig = self.Pig
-
-        fd1, fd2, fd3 = 0, 0, 0
-        i, lt, wt, DIST, total = 0., 0., 0., 0., 0.
-        lt = omega_t * pi * (r ** 2) * d / b
-        wt = pi * r * r
-
-        i = 0
-        while i < 100:
-            DIST = i * exp(-lt * (1 + i / wt))
-            if i > h / tan(SZA):
-                fd2 = fd2 + exp(-lt * (1 + i / wt))
-                total = total + exp(-lt * (1 + i / wt))
-            else:
-                fd2 = fd2 + DIST / (h / tan(SZA))
-                total = total + exp(-lt * (1 + i / wt))
-            i = i + 0.1
-        fd2 = fd2 / total
-
-        if ha / tan(SZA) > 2 * r:
-            fd1 = 1
-        else:
-            fd1 = ha / (tan(SZA) * 2 * r)
-        if ha / tan(SZA) > e_r: fd1 = 0
-        fd3 = (pi * (r ** 2) * (fd1 - fd2) + sg_0 * fd2) / sg_0
-        if fd3 > 1:
-            raise ValueError('Fd3 is larger than 1, that\'s impossible')
-        if fd3 < 0:
-            raise ValueError('Fd3 is smaller than 0, that\'s impossible')
-        viewed_shadow = (1 - pig) * fd3
-        fd = fd3
-        if 'VIEWED_SHADOW' == option.upper():
-            return viewed_shadow
-        elif 'FD' == option.upper():
-            return fd
-        else:
-            raise ValueError('Wrong option, it must be VIEWED_SHADOW or FD (case insensitive)')
-
-    def _distance(self):
-        R = self.domain.tree.R
-        D = self.domain.n_tree
-        B = self.domain.area
-        Lt = self.OmegaT * pi * R ** 2 * D / B
-        Wt = sqrt(pi * R ** 2)
-        return Wt / Lt
-
-    def _resize_tree(self, option: str):  # adjust Vg and Sg accroding to tree size
-        D = self.domain.n_tree
-        n = self.domain.n_quadrat
-        aop_tree = self.AOP_tree
-        d = D / n
-        vg = 0
-        if 'VZA' == option.upper():
-            vg_0 = aop_tree.Vg_0
-        elif 'SZA' == option.upper():
-            vg_0 = aop_tree.Sg_0
-        else:
-            raise ValueError('Wrong option, it must be VZA or SZA (case insensitive)')
-        px = self.domain.Px  # get poisson or neyman distribution arrays
-        for i in range(self.domain.MAX_TREE_PER_QUADRAT):
-            if i > d:
-                vg = vg + px[i] * vg_0 * d / i
-            else:
-                vg = vg + px[i] * vg_0
-        return vg
-
-    def _G(self, option: str):
-        ge_choice = self.domain.tree.ge_choice
-        if option.upper() not in ['SZA', 'VZA']:
-            raise ValueError('Wrong option: it must be SZA or VZA')
-        if 'NO_BRANCH' == ge_choice:
-            gv, pgapv = self._p_gap_ax_b(option)
-            return gv
-        else:
-            gv, pgapv = self._p_gap_branch(option)
-            return gv
-
-    def _Pgap(self, option):
-        ge_choice = self.domain.tree.ge_choice
-        if 'NO_BRANCH' == ge_choice:
-            gv, pgapv = self._p_gap_ax_b(option)
-            return pgapv
-        else:
-            gv, pgapv = self._p_gap_branch(option)
-            return pgapv
-
-    def _p_gap_ax_b(self, option: str):
-        a = self.A
-        c = self.C
-        aop_tree = self.AOP_tree
-        omega_e = self.domain.tree.Omega_E  # clumping index
-        gamma_e = self.domain.tree.gamma_E  # needle to shoot ratio
-        LAI = self.domain.tree.LAI  # leaf area index
-        b = self.domain.area  # domain size
-        d = self.domain.n_tree  # number of trees in the domain
-
-        if 'VZA' == option.upper():
-            za = self.geovi.VZA
-            vg = aop_tree.Vg_0  # viewed ground
-        elif 'SZA' == option.upper():
-            za = self.geovi.SZA
-            vg = aop_tree.Sg_0  # sunlit ground
-        elif '0' == option.upper():
-            za = 0
-            r = self.domain.tree.R
-            vg = pi * r ** 2
-        elif 'LAI' == option.upper():
-            za = cos(0.537 + 0.025 * LAI)
-            vg = aop_tree.Vg_0_mean
-        else:
-            raise ValueError('Wrong option, it must be VZA, SZA, 0 or LAI (case insensitive)')
-
-        gv = (a * za + c) * omega_e / gamma_e
-        pgapv = exp(-gv * LAI * b / (d * vg * cos(za)))
-        return gv, pgapv
-
-    def _p_gap_branch(self, option):
-        LAI = self.domain.tree.LAI
-        aop_tree = self.AOP_tree
-        sv = aop_tree.Sv
-        ss = aop_tree.Ss
-        vg_0_mean = aop_tree.Vg_0_mean
-        sg_0 = aop_tree.Sg_0
-        vg_0 = aop_tree.Vg_0
-        b = self.domain.area
-        v = self.domain.tree.V
-        r = self.domain.tree.R
-        gamma_e = self.domain.tree.gamma_E
-        d = self.domain.n_tree
-        hc = self.domain.tree.Hc
-        hb = self.domain.tree.Hb
-        alpha_l = self.domain.tree.alpha_l
-        alpha_b = self.domain.tree.alpha_b
-        ll = self.domain.tree.Ll
-        rb = self.domain.tree.Rb
-        ratio = self.domain.tree.leaf.RATIO
-        # xb, xl, lb, za, gb, gl, pbj, pj = 0., 0., 0., 0., 0., 0., 0., 0.
-        # cos_zab, p, mub, mub, beta, s, agb, agl = 0., 0., 0., 0., 0., 0., 0., 0.
-        # j = 0
-        lb = LAI / ll
-        mub = lb * b / (v * d)
-        mul = ll * b / (v * d)
-
-        if 'VZA' == option.upper():
-            za = self.geovi.VZA
-            s = sv
-        elif 'SZA' == option.upper():
-            za = self.geovi.SZA
-            s = ss
-        elif '0' == option.upper():
-            za = 0
-            s = 1 / 3 * hc + hb
-        elif 'LAI' == option.upper():
-            za = acos(0.537 + 0.025 * LAI)
-            s = v / (vg_0_mean * (0.537 + 0.025 * LAI))
-        else:
-            raise ValueError('Wrong option: it must be VZA,SZA,0 or LAI')
-
-        if alpha_l > 0:
-            if za <= pi / 2 - alpha_l:
-                gl = cos(alpha_l) * cos(za)
-            else:
-                xl = 1 / tan(alpha_l) / tan(za)
-                xl = acos(xl)
-                gl = cos(alpha_l) * cos(za) * (1. + 2. * (tan(xl) - xl) / pi)
-            agl = acos(gl)
-            gl = gl + sin(agl) * ratio
-        else:
-            gl = 0.5
-            agl = acos(gl)
-
-        if alpha_b > 0:
-            if za <= pi / 2 - alpha_b:
-                gb = cos(alpha_b) * cos(za)
-            else:
-                xb = 1 / tan(alpha_b) / tan(za)
-                xb = acos(xb)
-                gb = cos(alpha_b) * cos(za) * (1. + 2. * (tan(xb) - xb) / pi)
-            agb = acos(gb)
-            gb = gb + sin(agb) * cos(alpha_b) * rb / r
-        else:
-            gb = 0.5
-
-        pl1 = 0
-        beta = 0
-        while beta < pi:
-            if alpha_b > 0:
-                cos_zab = sin(za) * sin(alpha_b) * cos(beta) + cos(za) * cos(alpha_b)
-                agb = acos(cos_zab)
-                cos_zab = cos_zab + sin(agb) * cos(alpha_b) * rb * r
-            else:
-                cos_zab = 1
-            if cos_zab < 0: cos_zab = -cos_zab
-            agl = gl * ll / (gamma_e * cos_zab)
-            pl1 = pl1 + 1 / pi * exp(-agl) * pi / 100.
-            beta = beta + pi / 100
-
-        pbj = exp(-gb * mub * s)
-        p = pbj
-
-        j = 1
-        while j <= s * 5:
-            pbj = pbj * gb * mub * s / j
-            pj = pbj * pow(pl1, j)
-            if pj <= 1.: p = p + pj
-            j = j + 1
-
-        if 'VZA' == option.upper():
-            pgapv = p
-            gv = cos(za) * vg_0 * d * log(1 / p) / (b * LAI)
-            return gv, pgapv
-        elif 'SZA' == option.upper():
-            pgaps = p
-            gs = cos(za) * sg_0 * d * log(1 / p) / (b * LAI)
-            return gs, pgaps
-        elif '0' == option.upper():
-            gv = 0
-            pgap0 = p
-            return gv, pgap0
-        else:
-            gv = 0
-            pgapv_mean = p
-            return gv, pgapv_mean
-
-    def _fo(self, option: str, return_type: str):
-        r = self.domain.tree.R
-        fo = 0
-        svg0 = r * r * pi
-        fr = self.domain.Fr
-        # psvg0 = psg_hot0
-        psvg0 = self.PSG_HOT0
-        pvg_nadir = self.Pvg_nadir
-        if 'VZA' == option:
-            svg = self.AOP_tree.Vg_0
-            theta = self.geovi.VZA
-        elif 'SZA' == option:
-            svg = self.AOP_tree.Sg_0
-            theta = self.geovi.SZA
-        else:
-            raise ValueError('bad option in _fo function, it must be VZA or SZA')
-
-        if svg0 != 0:
-            fo = fr * exp(-(svg - svg0) / svg0 * 2 * theta / pi)
-        if fo < 0:
-            raise ValueError('possible problem with _fo function')
-        if 'VZA' == option:
-            if 'Pvg' == return_type:
-                PVG = self.PVG
-                Pvg = PVG + (psvg0 - pvg_nadir) * fo
-                return Pvg
-            elif 'Pv' == return_type:
-                PV = self.PV
-                Pv = PV * (1 - fo)
-                return Pv
-            else:
-                raise ValueError('Wrong request for return types under current option VZA, it must be Pvg or Pv')
-        elif 'SZA' == option:
-            if 'Pig' == return_type:
-                PIG = self.PIG
-                Pig = PIG + (psvg0 - pvg_nadir) * fo
-                return Pig
-            elif 'Ps' == return_type:
-                PS = self.PS
-                Ps = PS * (1 - fo)
-                return Ps
-            else:
-                raise ValueError('Wrong request for return types under current option SZA, it must be Pig or Ps')
-        else:
-            raise ValueError('bad option in _fo function, it must be VZA or SZA')
-
-    def _overlap_v1(self, option: str, return_type: Optional[str] = None):
-        '''
-        subroutine to calculate gap fraction (Pvg & Pig), Pv|Ps, Pvc|Psc
-        @param option: option to determine what kind of returns
-        @param return_type: request for return type, default: None
-        @param restrain: restraints when option:SZA, default: None, if it equals to 'POISSON', Px will be replaced By px_poisson
-        @return: psv: overlap probability
-        @return: psvc: cone overlap probability
-        '''
-        b = self.domain.area  # domain area
-        d = self.domain.n_tree  # total number of trees in the domain
-        n = self.domain.n_quadrat  # number of quadrats in the domain
-        r = self.domain.tree.R  # crown radius
-        NN = self.domain.MAX_TREE_PER_QUADRAT  # maximum amount of trees that is allowed in a quadrat
-        A = b / n  # quadrat size
-        i_0 = d / n  # number of trees in a qudrat
-        # px = self.domain.Px  # an array of poisson or neyman distribution probabilities
-        if 'SZA' == option and 'Pig_poisson' == return_type:
-            px = self.domain.Px_poisson  # an array of poisson or neyman distribution probabilities
-        else:
-            px = self.domain.Px  # an array of poisson or neyman distribution probabilities
-
-        if 'VZA' == option.upper():
-            pgap = self.PgapV  # gap fraction in one crown, viewed from viewer
-            a = self.AOP_tree.Vg_0  # tree projection on the ground, viewed from viewer
-            ac = self.AOP_tree.Vgc  # tree cone projection on the ground, viewed from viewer
-        elif 'SZA' == option.upper():
-            pgap = self.PgapS  # gap fraction in one crown, viewed from sun
-            a = self.AOP_tree.Sg_0  # tree projection on the ground, viewed from sun
-            ac = self.AOP_tree.Sgc  # tree cone projection on the ground, viewed from sun
-        elif 'LAI' == option.upper():
-            pgap = self.PgapV_mean  # mean gap fraction in one crown, evaluated by LAI
-            a = self.AOP_tree.Vg_0_mean  # tree projection on the ground, evaluated by LAI
-            ac = 0
-        else:
-            pgap = self.Pgap0  # gap fraction from nadir view
-            a = pi * (r ** 2)  # tree projection on the ground ,from nadir view
-            ac = 0
-
-        p = 0
-        pc = 0
-        psv = 0
-        psvc = 0
-        ptree = [0] * NN
-        ptreec = [0] * NN
-        ptj = [0] * NN
-        ptjc = [0] * NN
-        ptj1 = 0
-        ptjc1 = 0
-
-        for j in range(0, NN):
-            pt = 0
-            ptc = 0
-            for i in range(j, NN):
-                if i >= 1 and ptj[i - 1] < 0.0000001 and i > i_0:
-                    ptj[i] = 0
-                    ptjc[i] = 0
-                else:
-                    aa = a
-                    aac = ac
-                    if i > i_0:
-                        aa = a * i_0 / i
-                    if a > A:
-                        aa = A
-                    if ac > A:
-                        aac = A
-                    ptj[i] = px[i] * comb(i + j - 1, i - 1) * pow(1 - aa / A, i) * pow(aa / A, j)
-                    ptjc[i] = px[i] * comb(i + j - 1, i - 1) * pow(1 - aac / A, i) * pow(aac / A, j)
-
-                ptj[0] = px[0]
-                ptree[0] = ptj[0]
-                pt = ptj[i] + pt
-                ptjc[0] = px[0]
-                ptreec[0] = ptjc[0]
-                ptc = ptjc[i] + ptc
-
-            if j == 1:
-                ptj1 = pt
-                ptjc1 = ptc
-
-            p = p + pt * pow(pgap, j * 1.)
-            pc = pc + ptc * pow(pgap, j * 1.)
-            ptree[j] = pt
-            ptreec[j] = ptc
-            # if 'VZA' == option:
-            #    ptreev[j] = ptree[j]
-            # if 'SZA' == option:
-            #    ptrees[j] = ptree[j]
-        psv = 1 - p - ptj1 * (1 - pgap)
-        psvc = 1 - pc - ptjc1 * (1 - pgap)
-        psv = (psv * a - psvc * ac) / (a - ac)
-
-        if p <= 0 or p > 1:
-            p = 0
-            psv = 1
-        if pc <= 0 or pc > 1:
-            pc = 0
-            psvc = 1
-        if a / A >= 1:
-            psv = 1
-            p = 1
-        if ac / A >= 1:
-            psvc = 1
-            pc = 1
-
-        if psv >= 1: psv = 1
-        if p < 0.00001: psv = 1
-        if psvc >= 1: psvc = 1
-        if pc < 0.00001: psvc = 1
-        if ac <= 0: psvc = 0
-
-        if 'VZA' == option.upper():
-            if return_type is None:
-                raise ValueError('return type cannot be None under current option VZA')
-            elif 'Pvg' == return_type:
-                return p
-            elif 'Pv' == return_type:
-                return psv
-            elif 'Pvc' == return_type:
-                return psvc
-            elif 'Ptreev' == return_type:
-                return ptree
-            else:
-                raise ValueError('Wrong request of return type under current option VZA: it must be Pvg, Pv or Pvc')
-        elif 'SZA' == option.upper():
-            if return_type is None:
-                raise ValueError('return type cannot be None under current option VZA')
-            elif 'Pig' == return_type or 'Pig_poisson' == return_type:
-                return p
-            elif 'Ps' == return_type:
-                return psv
-            elif 'Psc' == return_type:
-                return psvc
-            elif 'Ptrees' == return_type:
-                return ptree
-            else:
-                raise ValueError(
-                    'Wrong request of return type under current option SZA: it must be Pig, Pig_poisson, Ps or Psc')
-        elif 'LAI' == option.upper():
-            if return_type is None or 'Pvg_mean' == return_type:
-                return p
-            else:
-                raise ValueError('Wrong request of return type under current option LAI: it must be None or Pvg_mean')
-        elif 'NADIR' == option.upper():
-            if return_type is None or 'Pvg_nadir' == return_type:
-                return p
-            else:
-                raise ValueError(
-                    'Wrong request of return type under current option NADIR: it must be None or Pvg_nadir')
-        else:
-            raise ValueError('Wrong option! it must be one of the followings: VZA, SZA, LAI, NADIR')
-
-    def _multiple_scattering(self, background_ref: np.array):
-        '''this function computes the amount of eletromagnetic radiation reaching the four
-        components(sunlit,shaded background and foliage) due to mutliple scattering.
-        It serves as the basis for the hyperspectral mode of 5-scale
-        Reference:Chen, J. M., & Leblanc, S. G. (2001). Multiple-scattering scheme useful
-        for geometric optical modeling. IEEE Transactions on Geoscience and Remote Sensing
-        , 39(5), 1061-1071.  '''
-        qq1b = self.QQ1B
-        qq2b = self.QQ2B
-        pti = self.Pti
-        pg = self.PG
-        pt = self.PT
-        zg = self.ZG
-        zt = self.ZT
-        ft = self.Ft
-        xi = self.geovi.xi
-        pig = self.Pig
-        delta_LAI = self.domain.tree.DeltaLAI
-        ha = self.domain.tree.Ha
-        hb = self.domain.tree.Hb
-        hc = self.domain.tree.Hc
-        cp = self.domain.tree.leaf.cp
-        gv = self.Gv
-        sv = self.AOP_tree.Sv
-        mu = self.mu
-        cs = self.Cs
-        gamma_e = self.domain.tree.gamma_E
-        shape = self.domain.tree.shape
-        lo_90 = self.Lo_90
-        r = self.domain.tree.R
-        b = self.domain.area
-        d = self.domain.n_tree
-        e_r = self.E_r
-        SZA = self.geovi.SZA
-        VZA = self.geovi.VZA
-        LAI = self.domain.tree.LAI
-        foliage_ref = np.array(self.domain.tree.leaf.DHR).flatten()
-        foliage_trans = np.array(self.domain.tree.leaf.DHT).flatten()
-        wave = np.array(self.domain.tree.leaf.wv).flatten()
-        pvg_mean = self.Pvg_mean
-        cv_mean, f_s_trest, f_s_t, f_T_T, F_G_T, F_g_T, f_zg_t, f_t_t, f_zt_t, f_t_zt = \
-            0., 0., 0., 0., 0., 0., 0., 0., 0., 0.
-        f_s_g, f_t_g, f_tt2, f_tt3, f_tt_zt, f_tt_g, hi, hj, li, lj = 0., 0., 0., 0., 0., 0., 0., 0., 0., 0.
-        num, omega_total, pgapv_mean, p_tot, q1_mean, q2_mean, q1b_mean, q2b_mean, rr, thelta = 0., 0., 0., 0., 0., 0., 0., 0., 0., 0.
-        intensity = atan((hb + hc) / (2 * r))
-        intensity = intensity - SZA
-        if intensity < 0: intensity = -intensity
-        intensity = cos(intensity)
-
-        # intersect wave with the wavelengths of background_foliage
-        wv_back = background_ref[:, 0]
-        wv_back = wv_back.flatten()
-        background_ref = background_ref[:, 1]
-        background_ref = background_ref.flatten()
-        wv_in1 = np.in1d(wave, wv_back)  # indices of intersected wavelengths
-        wv_in2 = np.in1d(wv_back, wave)  # indices of intersected wavelengths
-        wave = wave[wv_in1]
-        foliage_ref = foliage_ref[wv_in1]
-        foliage_trans = foliage_trans[wv_in1]
-        background_ref = background_ref[wv_in2]
-        wave_index_min = 0
-        wave_index_max = len(wave)
-        lambda0 = wave[wave_index_min:wave_index_max] / 1000
-        rg = background_ref[wave_index_min:wave_index_max]
-        rt = foliage_ref[wave_index_min:wave_index_max]
-        tt = foliage_trans[wave_index_min:wave_index_max]
-        tau_r = 0.008569 * pow(lambda0, -4) * (1 - 0.0113 * pow(lambda0, -2) + 0.00013 * pow(lambda0, -4))
-        rr = (3 * tau_r + (2 - 3 * cos(SZA)) * (1 - np.exp(-tau_r / cos(SZA)))) / (4 + 3 * tau_r)
-        fd = ((1 - rr) - np.exp(-tau_r / cos(SZA))) / (1 - rr)
-        if LAI > 0:
-            num = log(pvg_mean)
-            dem = (-0.5 * LAI / (0.537 + 0.025 * LAI))
-            omega_total = num / dem
-            if omega_total > 1:
-                raise ValueError('OMEGA_TOTAL is larger than 1, this is ridiculous')
-            cv = 0.5 * omega_total / cos(VZA)
-            thelta_half_mean = atan((ha + 0.5 * (hb + hc / 3.)) / (0.5 * e_r))
-            q1_mean = self._q1(pi / 2 + thelta_half_mean, 0)
-            del1 = 1 - cp * GeoVI.XI(SZA, pi / 2 + thelta_half_mean, 0) / pi
-            q1b_mean = q1_mean * (1 - del1) / del1
-            if q1b_mean > 1: q1b_mean = 1
-            if q1b_mean < 0: q1b_mean = 0
-            cv_mean = gv * sv * mu / lo_90
-            tg = tan(pi / 2 + thelta_half_mean)
-            if tg < 0: tg = -tg
-            vg_mean = 2 * tg * r * (hb + hc / 3) + pi * (r ** 2)
-            if vg_mean < 0: vg_mean = 0
-            pgapv_mean = exp(-cv_mean * LAI * b / (d * vg_mean * cos(thelta_half_mean)))
-            del1 = 1 - cp * (cos(SZA) * cos(thelta_half_mean) + sin(thelta_half_mean) * sin(SZA)) / pi
-            if del1 < 0: del1 = -del1
-            q2_mean = cs * cv_mean / (cv_mean - cs) * (exp(-cs * lo_90) - exp(-cv_mean * lo_90)) / (1 - pgapv_mean)
-            q2b_mean = (1 - del1) * q2_mean
-            q2_mean = q2_mean * del1
-            if q2b_mean > 1: q2b_mean = 1
-            if q2b_mean < 0: q2b_mean = 0
-            if 'SPHEROID' != shape:
-                tt = np.power(tt, gamma_e)
-
-            F_G_T = 0
-            li = delta_LAI
-            while li <= LAI:
-                # for li in range(delta_LAI, LAI, delta_LAI):
-                arg4 = 0.5 * omega_total * li / cos(asin(0.537 + 0.025 * li))
-                f_s_t = f_s_t + 0.5 * exp(-arg4) * exp(-cv * li) * delta_LAI
-                f_s_trest = f_s_trest + 0.5 * exp(-arg4) * delta_LAI
-                arg5 = 0.5 * omega_total * (LAI - li) / cos(asin(0.537 + 0.025 * (LAI - li)))
-                F_G_T = F_G_T + 0.5 * exp(-arg5) * delta_LAI
-                p_tot = p_tot + exp(-cv * li) * delta_LAI
-                f_tt2 = 0
-                f_tt3 = 0
-                hi = (hb + hc / 3) - li * (hb + hc / 3) / LAI
-                inc_thelta = delta_LAI
-                thelta_min = (hi - inc_thelta) / e_r
-                thelta_min = 0.5 * (pi / 2 + atan(thelta_min))
-                thelta_max = ((hb + hc / 3) - hi) / e_r
-                thelta_max = 0.5 * (pi / 2 + atan(thelta_max))
-
-                if thelta_min > thelta_max:
-                    thelta_min, thelta_max = thelta_max, thelta_min
-
-                thelta = thelta_min
-                while thelta <= thelta_max:
-                    thelta_h = pi - 2 * thelta
-                    f_tt2 = f_tt2 + self._q1(thelta_h, 0) * cos(thelta) * sin(thelta) * inc_thelta * 10 * pi / 180
-                    del1 = 0
-                    del2 = 0
-                    for p in range(0, 180, 10):
-                        del1 = del1 + 1 - cp * (
-                                cos(SZA) * cos(thelta_h) + sin(thelta_h) * sin(SZA) * cos(p * pi / 180)) / pi
-                        del2 = del2 + cp * (
-                                cos(SZA) * cos(thelta_h) + sin(thelta_h) * sin(SZA) * cos(p * pi / 180)) / pi
-                    f_tt2 = f_tt2 * del1 * 10 * pi / 180
-                    f_tt3 = f_tt2 * del2 * 10 * pi / 180
-                    thelta = thelta + inc_thelta
-
-                f_t_zt = f_t_zt + f_tt2 * delta_LAI
-                f_tt_zt = f_tt_zt + f_tt3 * delta_LAI
-                li = li + delta_LAI
-
-            f_t_zt = f_t_zt / LAI
-            f_tt_zt = f_tt_zt / LAI
-            f_zt_t = f_t_zt
-            f_s_t = f_s_t / p_tot
-            f_s_trest = f_s_trest / LAI
-
-            F_G_T = F_G_T / LAI
-            F_g_T = F_G_T * pig
-            f_zg_t = F_G_T * (1 - pig)
-
-            arg3 = 0.5 * omega_total * LAI / (0.537 + 0.025 * LAI)  # sky view factor from ground
-            f_s_g = exp(-arg3)
-
-            f_t_g = 0.5 * (q1_mean + q2_mean) * (1 - f_s_g)  # sunlit trees view factor from ground
-            f_tt_g = 0.5 * (q1b_mean + q2b_mean) * (1 - f_s_g)
-
-            f_t_t = 1 - f_s_trest - F_G_T - f_zt_t
-            f_T_T = 1 - F_G_T - f_s_trest
-
-            if f_t_t < 0:
-                raise ValueError('F_t_t is smaller than 0')
-            if f_s_t < 0:
-                raise ValueError('F_s_t is smaller than 0')
-            if f_zt_t < 0:
-                f_zt_t = 0
-                raise ValueError('F_zt_t is smaller than 0')
-            if f_t_g < 0:
-                f_t_g = 0
-                raise ValueError('F_t_G is smaller than 0')
-            if F_G_T < 0:
-                F_G_T = 0
-                raise ValueError('F_G_T is smaller than 0')
-            # calculate shaded reflectivities
-            rt_2nd = rt * ((rt + tt * ft) * f_t_t + rg * F_g_T + fd * f_s_t)
-            rtz_2nd = rt * (rt * f_t_zt + tt * f_tt_zt + rg * F_g_T + fd * f_s_t)
-            rg_2nd = rg * (rt * f_t_g + tt * f_tt_g + fd * f_s_g)
-            rgt_2nd = (rg_2nd * F_G_T + rtz_2nd * (1 - F_G_T - f_t_t - f_s_trest) + rt_2nd * (f_t_t + f_zt_t)) / (
-                    1. - f_s_trest)
-            rgt_3rd = 0.5 * (rt + tt) * (1 - f_s_trest) * rgt_2nd
-            rt_ms = rt_2nd + rgt_3rd / (1 - (rt + tt) / 2 * (1 - f_s_trest))
-            rzt_ms = rtz_2nd + rgt_3rd / (1 - (rt + tt) / 2 * (1 - f_s_trest))
-            rg_ms = rg_2nd + rg * rgt_2nd * (1 - f_s_g) / (1 - (rt + tt) / 2 * (1 - f_s_trest))
-            tz = rzt_ms
-            gz = rg_ms
-
-            r0 = pg * (rg * (1 - xi * cp / pi) + rg_ms) + pt * (rt * intensity + rt_ms) + zg * gz + zt * tz + tt * (
-                    qq2b * (1 - pti) + qq1b * pti)
-        else:
-            r0 = (1 + fd) * rg
-        return wave, r0
-
-    def _q1(self, thelta, phi):
-        '''calcualte appr. of Q1tot for MS Scheme'''
-        SZA = self.geovi.SZA
-        cp = self.domain.tree.leaf.cp
-        gv = self.Gv
-        cs = self.Cs
-        hb = self.domain.tree.Hb
-        hc = self.domain.tree.Hc
-        r = self.domain.tree.R
-        LAI = self.domain.tree.LAI
-        b = self.domain.area
-        d = self.domain.n_tree
-        lo_90 = self.Lo_90
-
-        if thelta < 0: thelta = -thelta
-        diff = cos(SZA) * cos(thelta) + sin(thelta) * cos(phi) * sin(SZA)
-        if diff < 0: diff = -diff
-        del0 = 1 - diff * cp / pi
-        if del0 < 0: del0 = -del0
-        if del0 > 1: del0 = 1
-        if thelta > pi / 2: thelta = pi - thelta
-        if thelta == 0: thelta = 0.0000000001
-        if sqrt((thelta - pi / 2) * (thelta - pi / 2)) < 0: thelta = pi / 2 - 0.0000001
-        cv = gv / sin(thelta)
-        vg_thelta = 2 * tan(thelta) * r * (hb + hc) + pi * (r ** 2)
-        pgapv_thelta = exp(-cv * LAI * b / (d * vg_thelta * cos(thelta)))
-        q1_thelta = (1. - exp(-(cs * lo_90 + cv * lo_90))) * cs * cv / (cs + cv) / (1 - pgapv_thelta)
-        q1_thelta = q1_thelta * del0
-        if q1_thelta > 1:
-            raise ValueError('Q1_thelta is larger than 1, impossible!')
-        elif q1_thelta < 0:
-            raise ValueError('Q1_thelta is smaller than 0, impossible!')
-        else:
-            return q1_thelta
-
-
-if __name__ == '__main__':
-    # leaf = Needle(diameter=40, thickness=1.6, xu=0.045, baseline=0.0005, albino=2, Cab=200, Cl=40, Cp=1, Cw=100)
-    # tree = ConeTree(leaf=leaf, R=1, alpha=13, Ha=1, Hb=5, LAI=3.5, Omega_E=0.8, gamma_E=1, ge_choice='BRANCH',
-    #                alpha_b=25, alpha_l=-1)
-    # domain = Domain(tree=tree, area=10000, n_tree=6000, n_quadrat=40, Fr=0.0, m2=0)
-    # geovi = GeoVI(SZA=20, VZA=0, phi=0)
-    # aop_domain = AOPDomain(geovi=geovi, domain=domain)
-    # ro = aop_domain.ro()
-    # print(ro)
-
-<<<<<<< HEAD
-    leaf = Broadleaf(N=1.2, Cab=50, Car=8, Cbrown=0, Cw=0.01, Cm=0.004)
-    # leaf = Needle(diameter=40, thickness=1.6, xu=0.045, baseline=0.0005, albino=2, Cab=200, Cl=40, Cp=1, Cw=100)
-=======
-    # leaf = Broadleaf(N=1.2,Cab = 50, Car = 8, Cbrown=0, Cw = 0.01,Cm = 0.004)
-    leaf = Needle(diameter=40, thickness=1.6, xu=0.045, baseline=0.0005, albino=2, Cab=200, Cl=40, Cp=1, Cw=100)
->>>>>>> 4e7dab35
-    tree = SpheroidTree(leaf=leaf, R=1, Ha=1, Hb=5, LAI=3.5, Omega_E=0.8, gamma_E=1, ge_choice='BRANCH', alpha_l=-1,
-                        alpha_b=25)
-    # tree = ConeTree(leaf=leaf, R=1, alpha=13, Ha=1, Hb=5, LAI=3.5, Omega_E=0.8, gamma_E=1, ge_choice='BRANCH',
-    #                alpha_b=25, alpha_l=-1)
-    domain = Domain(tree=tree, area=10000, n_tree=6000, n_quadrat=40, Fr=0.0, m2=0)
-    geovi = GeoVI(SZA=20, VZA=0, phi=0)
-    aop_domain = AOPDomain(geovi=geovi, domain=domain)
-    ro = aop_domain.ro()
-    print(ro.size)
-    print(ro)
+import os
+import time
+from typing import Optional
+
+import pandas as pd
+from Domain import Domain
+from AOPTree import GeoVI, AOPConeTree, AOPSpheroidTree
+from Tree import ConeTree, SpheroidTree
+from Leaf import Needle, Broadleaf
+from math import exp, cos, sin, pi, tan, acos, log, sqrt, atan, degrees, asin
+from scipy.special import comb
+import numpy as np
+
+
+class AOPDomain(object):
+    '''
+    the class calculates apparent optical properties(AOP, i.e. view and sun geometries dependent) of a domain
+    Attributes:
+        geovi: an object contains information about view and illumination geometries ( perhaps a better way is to define
+                a class for viewer and sun separately)
+        domain: a class contains inherent properties of a domain
+        AOP_tree: returns an AOP class inherited from AOPTree subclass, this parameter contains AOP of a tree
+        Vg: viewed ground, this parameter derived from AOPTree.Vg_0 after resizing the tree(Eq.21)
+        Sg: viewed ground, this parameter derived from AOPTree.Sg_0 after resizing the tree(Eq.21)
+        PgapV: gap fraction of a tree crown viewed from viewer
+        PgapS: gap fraction of a tree crown viewed from sun
+        Pgap0: gap fraction of a tree crown viewed from nadir
+        Gv: G(SZA)*Omega_E/gamma_E in Eq.22
+        Gs: G(VZA)*Omega_E/gamma_E in Eq.22
+        GFoliage: G(VZA) in Eq.22 when tree has no branches, it equals to A*VZA+C
+        A, C: constants required to calculate GFoliage, Gv, Gs, PgapV, PgapS when tree has no branches
+        OmegaT: clumping index of a tree, Eq.43
+        E_r: mean gap between tree crowns when trees are subject to poisson distribution, Eq.41/42
+        Wt: characteristic width of a tree crown projected on the ground,Eq.41
+        Lt: clumping adjusted projected tree crown area index, Eq.42
+        lambda_m: Eq.52
+        PSG0_VIEW: mean gap fraction in one crown viewed from viewer
+        PSG0_SUN: mean gap fraction in one crown viewed from sun
+        PVG:overlapping prob of Vg,i.e. Eq.26, this param does not consider vertical overlap
+        Pvg:overlapping prob of Vg,i.e. Eq.26, this param considers vertical overlap
+        Pvc: overlapping prob of Vgc,i.e. Eq.27
+        PV: overlapping prob of Vgb,i.e. Eq.29, this param does not consider vertical overlapping
+        Pv: overlapping prob of Vgb,i.e. Eq.29, this param considers vertical overlapping
+        PIG: overlapping prob of Sg, this param does not consider vertical overlapping
+        Pig: overlapping prob of Sg, this param considers vertical overlapping
+
+    Methods:
+        _resize_tree: adjust Vg and Sg with tree size
+        _Pgap: calculate gap fraction according to option
+        _G: calculate either Gv or Gs, depending on option
+        _p_gap_ax_b: calculate gap fraction when tree has no branches
+
+    '''
+
+    def __init__(self, domain: Domain, geovi: GeoVI):
+        self.geovi = geovi
+        self.domain = domain
+
+    @property
+    def geovi(self):
+        return self._geovi
+
+    @geovi.setter
+    def geovi(self, value):
+        self._geovi = value
+
+    @property
+    def domain(self):
+        return self._domain
+
+    @domain.setter
+    def domain(self, value):
+        self._domain = value
+
+    @property
+    def AOP_tree(self):
+        if not hasattr(self, '_AOP_tree'):
+            tree = self.domain.tree
+            geovi = self.geovi
+            if type(tree) == ConeTree:
+                self._AOP_tree = AOPConeTree(tree, geovi)
+            elif type(tree) == SpheroidTree:
+                self._AOP_tree = AOPSpheroidTree(tree, geovi)
+            else:
+                raise ValueError('tree type error: it must be ConeTree or SpheroidTree')
+        return self._AOP_tree
+
+    @property
+    def Vg(self):
+        return self._resize_tree('VZA')
+
+    @property
+    def Sg(self):
+        return self._resize_tree('SZA')
+
+    @property
+    def GFoliage(self):  # G in Eq.22
+        ge_choice = self.domain.tree.ge_choice
+        za = self.geovi.VZA
+        if 'NO_BRANCH' == ge_choice:  # if tree does not have branches
+            a = self.A
+            c = self.C
+            return a * za + c
+        else:  # if tree has branches
+            alpha_l = self.domain.tree.alpha_l
+            ratio = self.domain.tree.leaf.RATIO
+            if alpha_l > 0:
+                if za <= pi / 2 - alpha_l:
+                    gl = cos(alpha_l) * cos(za)
+                else:
+                    xl = 1 / tan(alpha_l) / tan(za)
+                    xl = acos(xl)
+                    gl = cos(alpha_l) * cos(za) * (1. + 2. * (tan(xl) - xl) / pi)
+                agl = acos(gl)
+                gl = gl + sin(agl) * ratio
+            else:
+                gl = 0.5
+            return gl
+
+    @property
+    def lo(self):  # lo in Eq.23
+        LAI = self.domain.tree.LAI
+        b = self.domain.area
+        d = self.domain.n_tree
+        za = self.geovi.SZA
+        sg_0 = self.AOP_tree.Sg_0
+        return LAI * b / (d * sg_0 * cos(za))
+
+    @property
+    def A(self):  # coefficient to calculate GFoliage, this method ensures it is a final constant
+        return 0.0
+
+    @property
+    def C(self):  # coefficient to calculate GFoliage, this method ensures it is a final constant
+        return 0.5
+
+    @property
+    def PgapV(self):  # gap fraction from viewer in one crown
+        return self._Pgap('VZA')
+
+    @property
+    def PgapS(self):  # gap fraction from sun in one crown
+        return self._Pgap('SZA')
+
+    @property
+    def Pgap0(self):  # gap fraction from nadir in one crown
+        return self._Pgap('0')
+
+    @property
+    def PgapV_mean(self):  # mean gap fraction in one crown viewed from viewer
+        return self._Pgap('LAI')
+
+    @property
+    def Gv(self):
+        return self._G('VZA')
+
+    @property
+    def Gs(self):
+        return self._G('SZA')
+
+    @property
+    def OmegaT(self):
+        '''
+        calculate tree clumping index
+        @return:clumping index, i.e. Eq.43
+        '''
+        return log(self.Pig) / log(self.Pig_poisson)
+
+    @property
+    def E_r(self):
+        '''
+        calculate mean gap between tree crowns when trees are subject to poisson distribution
+        @return:Eq.41/Eq.42
+        '''
+        return self._distance()
+        # if self.domain.distribution == 'POISSON':
+        #    return self._distance()
+        # else:
+        #    return None
+
+    @property
+    def Wt(self):
+        '''
+        characteristic width of a tree crown projected on the ground
+        @return:Eq.41
+        '''
+        sg_0 = self.AOP_tree.Sg_0
+        if sg_0 < 0:
+            return 0
+        else:
+            return sqrt(sg_0)
+
+    @property
+    def Lt(self):
+        '''
+        clumping adjusted projected tree crown area index
+        @return:Eq.42
+        '''
+        D = self.domain.n_tree
+        B = self.domain.area
+        OmegaT = self.OmegaT
+        sg_0 = self.AOP_tree.Sg_0
+        return D * sg_0 / B * OmegaT
+
+    @property
+    def Lambda_m(self):
+        '''
+        @return:Eq.52
+        '''
+        if not hasattr(self, '_Lambda_m'):
+            H = self.AOP_tree.H
+            xi = self.geovi.xi
+            if xi < pi:
+                return H * tan(xi)
+                self._Lambda_m = H * tan(xi)
+            else:
+                self._Lambda_m = 0
+        return self._Lambda_m
+
+    @property
+    def PSG0_VIEW(self):  # mean gap fraction in one crown viewed from viewer
+        Vg = self.Vg
+        D = self.domain.n_tree  # number of trees in the domain
+        B = self.domain.area  # domain size
+        PgapV = self.PgapV
+        value = 1 - Vg * D / B * (1 - PgapV)
+        if value < 0:
+            value = 0
+        return value
+
+    @property
+    def PSG0_SUN(self):  # mean gap fraction in one crown viewed from viewer
+        Sg = self.Sg
+        D = self.domain.n_tree  # number of trees in the domain
+        B = self.domain.area  # domain size
+        PgapS = self.PgapS
+        value = 1 - Sg * D / B * (1 - PgapS)
+        if value < 0:
+            value = 0
+        return value
+
+    @property
+    def PSG_HOT0(self):  # serve as a hotspot kernel
+        R = self.domain.tree.R
+        D = self.domain.n_tree  # number of trees in the domain
+        B = self.domain.area  # domain size
+        Pgap0 = self.Pgap0
+        value = 1 - pi * R ** 2 * D / B * (1 - Pgap0)
+        return value
+
+    @property
+    def PVG(self):  # Eq.26
+        '''
+        @return: overlapping prob of Vg,i.e. Eq.26, this param does not consider vertical overlap
+        '''
+        return self._overlap_v1('VZA', 'Pvg')
+
+    @property
+    def Pvg(self):
+        '''
+        @return: overlapping prob of Vg,i.e. Eq.26, this param considers vertical overlap
+        '''
+        return self._fo('VZA', 'Pvg')
+
+    @property
+    def Pvc(self):
+        '''
+        @return: overlapping prob of Vgc,i.e. Eq.27
+        '''
+        shape = self.domain.tree.shape
+        if 'CONE_CYLINDER' == shape:
+            return self._overlap_v1('VZA', 'Pvc')
+        else:
+            return 0
+
+    @property
+    def PV(self):  # Eq. 29
+        '''
+        @return: overlapping prob of Vgb,i.e. Eq.29, this param does not consider vertical overlapping
+        '''
+        return self._overlap_v1('VZA', 'Pv')
+
+    @property
+    def Pv(self):  # Eq. 29
+        '''
+        @return: overlapping prob of Vgb,i.e. Eq.29, this param considers vertical overlapping
+        '''
+        return self._fo('VZA', 'Pv')
+
+    @property
+    def PIG(self):
+        '''
+        @return: overlapping prob of Sg, this param does not consider vertical overlapping
+        '''
+        return self._overlap_v1('SZA', 'Pig')
+
+    @property
+    def Pig(self):
+        '''
+        @return: overlapping prob of Sg, this param considers vertical overlapping
+        '''
+        return self._fo('SZA', 'Pig')
+
+    @property
+    def Pig_poisson(self):
+        '''
+        @return: overlapping prob of Sg
+        '''
+        return self._overlap_v1('SZA', 'Pig_poisson')
+
+    @property
+    def PS(self):
+        '''
+        @return: overlapping prob of Sgb, this param does not consider vertical overlapping
+        '''
+        if not hasattr(self, '_PS'):
+            # self._PS = self._overlap_v1('SZA', 'Ps')
+            self._PS = self.Pig * self.Pvg
+        return self._PS
+
+    @property
+    def Ps(self):
+        '''
+        @return: overlapping prob of Sgb, this param considers vertical overlapping
+        '''
+        return self._fo('SZA', 'Ps')
+
+    @property
+    def Psc(self):
+        '''
+        @return: overlapping prob of Sgc
+        '''
+        shape = self.domain.tree.shape
+        if 'CONE_CYLINDER' == shape:
+            return self._overlap_v1('SZA', 'Psc')
+        else:
+            return 0
+
+    @property
+    def Pvg_mean(self):
+        return self._overlap_v1('LAI')
+
+    @property
+    def Pvg_nadir(self):
+        return self._overlap_v1('NADIR')
+
+    @property
+    def Ptreev(self):
+        return self._overlap_v1('VZA', 'Ptreev')
+
+    @property
+    def Ptrees(self):
+        return self._overlap_v1('SZA', 'Ptrees')
+
+    @property
+    def Pti(self):
+        '''
+        prob of seeing illuminated tree crowns
+        @return: Eq.39
+        '''
+        r = self.domain.tree.R
+        e_r = self.E_r
+        phi = self.geovi.phi
+        pv = self.Pv
+        pvc = self.Pvc
+        ps = self.Ps
+        psc = self.Psc
+        tic = self.AOP_tree.tic
+        tib = self.AOP_tree.tib
+        tab = self.AOP_tree.tab
+        tac = self.AOP_tree.tac
+        shape = self.domain.tree.shape
+
+        x = atan(2 * r / e_r)
+        if x < 0: x = -x
+        f = 1 - 1. * phi / x
+        qv = 1 - pv
+        qs = 1 - ps
+        qvc = 1 - pvc
+        qsc = 1 - psc
+        if pvc == 1: qvc = 0.000000000001
+        if qs <= qv:
+            aa = qs
+        else:
+            aa = qv
+        if qsc <= qvc:
+            aac = qsc
+        else:
+            aac = qvc
+        if f < 0: f = 0
+        if f > 1: f = 1
+        if phi > x: f = 0
+
+        if shape == 'CONE_CYLINDER':
+            pti = ((qvc * qsc + (aac - qvc * qsc) * f) * tic + (qv * qs + (aa - qv * qs) * f) * tib) / (
+                    tac * qvc + qv * tab)
+        else:
+            pti = (tib + tic) / (tab + tac)
+        if pti > 1:
+            raise ValueError('There must something wrong with Pti, it is larger than 1')
+        if pti < 0:
+            raise ValueError('There must something wrong with Pti, it is larger than 1')
+        return pti
+
+    @property
+    def Viewed_shadow(self):
+        return self._nadir('VIEWED_SHADOW')
+
+    @property
+    def Fd(self):
+        return self._nadir('FD')
+
+    @property
+    def PT(self):
+        if not hasattr(self, '_PT'):
+            pt, fs = self._ptg_sub('CANOPY', 40000, 0.001)
+            if pt < 0:
+                pt = 0
+            self._PT = pt
+        return self._PT
+
+    @property
+    def Fs(self):
+        pt, fs = self._ptg_sub('CANOPY', 40000, 0.001)
+        return fs
+
+    @property
+    def ZG(self):
+        if not hasattr(self, '_ZG'):
+            zg, fn = self._ptg_sub('NADIR', 120000, 0.1)
+            self._ZG = zg
+        return self._ZG
+
+    @property
+    def Fn(self):
+        zg, fn = self._ptg_sub('NADIR', 120000, 0.1)
+        return fn
+
+    @property
+    def PG(self):
+        if not hasattr(self, '_PG'):
+            pg, ft = self._ptg_sub('GROUND', 20000, 0.01)
+            self._PG = pg
+        return self._PG
+
+    @property
+    def Ft(self):
+        pg, ft = self._ptg_sub('GROUND', 20000, 0.01)
+        return ft
+
+    @property
+    def OmegaTotal(self):
+        num = log(self.Pvg_mean)
+        LAI = self.domain.tree.LAI
+        dem = -0.5 * LAI / (0.537 + 0.025 * LAI)
+        return num / dem
+
+    @property
+    def Medium(self):
+        cold = self.Pvg * (1 - self.Pig)
+        hot = self.Viewed_shadow
+        return hot - cold
+
+    @property
+    def H(self):
+        return 1 / self.mu
+
+    @property
+    def mu(self):
+        LAI = self.domain.tree.LAI
+        b = self.domain.area
+        d = self.domain.n_tree
+        v = self.domain.tree.V
+        return LAI * b / (d * v)
+
+    @property
+    def Ls(self):
+        LAI_HOT_SPOT = 1
+        return self.Gs * LAI_HOT_SPOT
+
+    @property
+    def Lo_90(self):
+        lo_90, cs, cv = self._ls()
+        return lo_90
+
+    @property
+    def Cs(self):
+        if not hasattr(self, '_Cs'):
+            lo_90, cs, cv = self._ls()
+            self._Cs = cs
+        return self._Cs
+
+    @property
+    def Cv(self):
+        lo_90, cs, cv = self._ls()
+        return cv
+
+    @property
+    def q1(self):
+        cs = self.Cs
+        cv = self.Cv
+        lo_90 = self.Lo_90
+        value = (1. - exp(-(cs * lo_90 + cv * lo_90))) * cs * cv / (cs + cv)  # Eq.56
+        if value > 1:
+            raise ValueError('q1 is larger than 1. Impossible!')
+        return value
+
+    @property
+    def q2(self):
+        cs = self.Cs
+        cv = self.Cv
+        lo_90 = self.Lo_90
+        value = (exp(-cs * lo_90) - exp(-cv * lo_90)) * cs * cv / (cv - cs)  # Eq.61
+        if value > 1:
+            raise ValueError('q2 is larger than 1. Impossible!')
+        return value
+
+    @property
+    def QQ1(self):
+        return self._q('QQ1')
+
+    @property
+    def QQ2(self):
+        return self._q('QQ2')
+
+    @property
+    def QQ1B(self):
+        return self._q('QQ1B')
+
+    @property
+    def QQ2B(self):
+        return self._q('QQ2B')
+
+    @property
+    def PT_Cold(self):
+        qq1 = self.QQ1
+        pti = self.Pti
+        qq2 = self.QQ2
+        value = qq1 * pti + (1 - pti) * qq2
+        return value
+
+    @property
+    def ZT(self):
+        if not hasattr(self, '_ZT'):
+            zt = 1 - self.Pvg - self.PT
+            self._ZT = zt
+        return self._ZT
+
+    def ro(self) -> np.array:  # simulate canopy reflectance
+        self._ZG = self.Pvg - self.PG  # equation below Eq.72
+        ZG = self.ZG
+        PT = self.PT
+        xi = self.geovi.xi
+        if ZG < 0:
+            self._ZG = 0
+            self._PG = self.Pvg
+            if xi > 0.0001:
+                raise ValueError(
+                    'BRDF may not be calculated correctly\n ZG at VZA = %5.1f deg.' % degrees(self.geovi.VZA))
+        ZT = self.ZT
+        if ZT < 0:
+            self._ZT = 0
+            self._PT = 1 - self.Pvg
+            if xi > 0.0001:
+                raise ValueError(
+                    'BRDF may not be calculated correctly\n PT at VZA = %5.1f deg.' % degrees(self.geovi.VZA))
+        tmp_path = os.path.dirname(os.path.abspath(__file__))
+        BACK_FILE = os.path.join(tmp_path, 'soil_reflectance.txt')
+        BACKGROUND_REF = np.array(pd.read_csv(BACK_FILE, delim_whitespace=True).values.tolist())
+        wave, value = self._multiple_scattering(BACKGROUND_REF)
+        return wave, value
+
+    def _q(self, return_type: str):
+        xi = self.geovi.xi
+        cp = self.domain.tree.leaf.cp
+        cs = self.Cs
+        cv = self.Cv
+        lo_90 = self.Lo_90
+        gv = self.Gv
+        LAI = self.domain.tree.LAI
+        b = self.domain.area
+        d = self.domain.n_tree
+        vg_0 = self.AOP_tree.Vg_0
+        SZA = self.geovi.SZA
+        VZA = self.geovi.VZA
+        ptreev = self.Ptreev
+        pgapv = self.PgapV
+        gamma_e = self.domain.tree.gamma_E
+        __NN = self.domain.MAX_TREE_PER_QUADRAT
+        qq1, qq2 = 0, 0
+        DEL = 1. - xi * cp / pi
+        if DEL < 0: DEL = 0
+        if DEL > 1: DEL = 1
+        del_broadleaf = xi * cp / pi - cp * 60 / 180
+        if del_broadleaf < 0: del_broadleaf = 0
+        if del_broadleaf > 1: del_broadleaf = 1
+        q1 = self.q1
+        if sqrt((cs - cv) * (cs - cv)) < 0.0000001:
+            cs = cs - 0.0000001
+            self._Cs = cs
+        q2 = self.q2
+        a = gv * LAI * b / (d * vg_0 * cos(VZA) * cos(VZA)) / cos(SZA)
+        for i in range(1, __NN):
+            pav_i = 0
+            if exp(-(i - 1) * a) < 0.000000000000000000001:
+                break
+            for j in range(i, __NN):
+                pav_i = pav_i + ptreev[j]
+                if ptreev[j] < 0.00000000000000000001 and j > __NN / 2.:
+                    break
+            qq1 = qq1 + 1. * q1 * pav_i * pow(pgapv, i - 1.) * exp(-(i - 1) * a)
+            qq2 = qq2 + 1. * q2 * pav_i * pow(pgapv, i - 1.) * exp(-(i - 1) * a)
+        if qq1 > 1.:
+            raise ValueError('qq1 is larger than 1. Impossible!')
+        if qq2 > 1.:
+            raise ValueError('qq2 is larger than 1. Impossible!')
+        if gamma_e > 1:
+            qq1b = qq1 * (1 - DEL)
+            qq2b = qq2 * (1 - DEL)
+        else:
+            qq1b = qq1 * del_broadleaf
+            qq2b = qq2 * del_broadleaf
+        qq1 = qq1 * DEL
+        qq2 = qq2 * DEL
+        if 'QQ1' == return_type.upper():
+            return qq1
+        elif 'QQ2' == return_type.upper():
+            return qq2
+        elif 'QQ1B' == return_type.upper():
+            return qq1b
+        elif 'QQ2B' == return_type.upper():
+            return qq2b
+        else:
+            raise ValueError("bad request for returns, it must be QQ1, QQ2, QQ1B or QQ2B (case insensitive)")
+
+    def _ls(self):
+        '''compute cv, cs,lo_90, mu'''
+        LAI = self.domain.tree.LAI
+        b = self.domain.area
+        d = self.domain.n_tree
+        v = self.domain.tree.V
+        gs = self.Gs
+        gv = self.Gv
+        ss = self.AOP_tree.Ss
+        sv = self.AOP_tree.Sv
+        r = self.domain.tree.R
+        shape = self.domain.tree.shape
+        mu = self.mu
+        h = 1 / mu
+        self._AOP_tree._H = h
+        if shape == 'CONE_CYLINDER':
+            lo_90 = LAI * b / (v * d) * pi * r / 2.
+        else:
+            lo_90 = LAI * b / (v * d)
+        cs = gs * ss * mu / lo_90
+        cv = gv * sv * mu / lo_90
+        return lo_90, cs, cv
+
+    def _ptg_sub(self, option: str, max_integral: float, increment: float):
+        i = 0
+        f_thelta, lt, cold, hot, w, ptg, f, H, XI, lambda_m = 0., 0., 0., 0., 0., 0., 0., 0., 0., 0.
+        d = self.domain.n_tree
+        b = self.domain.area
+        r = self.domain.tree.R
+        fd = self.Fd
+        if 'CANOPY' == option.upper():
+            w = self.domain.tree.leaf.ws
+            lt = self.Ls
+            cold = self.PT_Cold
+            hot = 1 - self.Pig
+            XI = self.geovi.xi
+            H = self.H
+            lambda_m = H * tan(XI)
+        elif 'GROUND' == option.upper():
+            w = self.Wt
+            lt = self.Lt
+            cold = self.PS
+            hot = self.Pig
+            XI = self.geovi.xi
+            H = self.AOP_tree.H
+            lambda_m = self.Lambda_m
+        elif 'NADIR' == option.upper():
+            w = sqrt(pi * r ** 2)
+            lt = self.OmegaT * pi * (r ** 2) * d / b
+            cold = self.Pvg * (1 - self.Pig)
+            hot = self.Viewed_shadow
+            medium = hot - cold
+            if medium < 0: hot = cold
+            XI = self.geovi.VZA
+            H = self.domain.tree.Hc / 3. + self.domain.tree.Hb + self.domain.tree.Ha
+            lambda_m = H * tan(XI)
+        else:
+            raise ValueError('Bad option, it must be GROUND, NADIR or CANOPY (case insensitive)')
+
+        if XI < pi / 2.:
+            i = np.linspace(0, max_integral, max_integral + 1)
+            i_tmp = lambda_m + increment * i
+            i_tmp1 = i_tmp[np.where(i_tmp != 0)]
+            in1_e = np.exp(-lt * (1 + i_tmp1 / w)) / np.arctan(i_tmp1 / H)
+            in1_e = in1_e[np.where(in1_e >= 0.00000000001)]
+            in1 = np.sum(in1_e)
+            in2_e = np.exp(-lt * (1 + i_tmp / w))
+            in2_e = in2_e[np.where(in2_e >= 0.00000000001)]
+            in2 = np.sum(in2_e)
+
+            if in1 > 10000 or in1 < -10000:
+                in1 = 0
+                if XI > 0.00001:
+                    print("possible problem with hotspot kernel at xi = {%5.3f}" % degrees(XI))
+
+            if in2 > 10000 or in2 < -10000:
+                in2 = 0
+                if XI > 0.00001:
+                    print("possible problem with hotspot kernel at xi = {%5.3f}" % degrees(XI))
+            f_thelta = 0
+            if in2 != 0: f_thelta = 1 - in1 / in2 * XI
+            f = f_thelta
+            ptg = (hot - cold) * f_thelta + cold
+        else:
+            ptg = cold
+            f = 0
+
+        if f_thelta < 0 or f_thelta > 1: ptg = cold
+
+        if 'CANOPY' == option.upper():
+            pt = ptg
+            fs = f
+            return pt, fs
+        elif 'GROUND' == option.upper():
+            pg = ptg
+            ft = f
+            return pg, ft
+        else:
+            zg = ptg
+            if self.PS > self.Pvg - zg: self._PS = self.Pvg - zg
+            if self.Pvg - zg < 0:
+                self._PS = 0
+                raise ValueError('Pvg is larger than ZG. Impossible!')
+            fn = f * fd
+            return zg, fn
+
+    def _nadir(self, option: str):
+        '''works like the hotspot function, but is applied to the shaded background viewed
+        the original pig*pvg equation can induce and underestimation of the shaded background'''
+        omega_t = self.OmegaT
+        r = self.domain.tree.R
+        d = self.domain.n_tree
+        b = self.domain.area
+        h = self.AOP_tree.H
+        hc = self.domain.tree.Hc
+        ha = self.domain.tree.Ha
+        SZA = self.geovi.SZA
+        e_r = self.E_r
+        sg_0 = self.AOP_tree.Sg_0
+        pig = self.Pig
+
+        fd1, fd2, fd3 = 0, 0, 0
+        i, lt, wt, DIST, total = 0., 0., 0., 0., 0.
+        lt = omega_t * pi * (r ** 2) * d / b
+        wt = pi * r * r
+
+        i = 0
+        while i < 100:
+            DIST = i * exp(-lt * (1 + i / wt))
+            if i > h / tan(SZA):
+                fd2 = fd2 + exp(-lt * (1 + i / wt))
+                total = total + exp(-lt * (1 + i / wt))
+            else:
+                fd2 = fd2 + DIST / (h / tan(SZA))
+                total = total + exp(-lt * (1 + i / wt))
+            i = i + 0.1
+        fd2 = fd2 / total
+
+        if ha / tan(SZA) > 2 * r:
+            fd1 = 1
+        else:
+            fd1 = ha / (tan(SZA) * 2 * r)
+        if ha / tan(SZA) > e_r: fd1 = 0
+        fd3 = (pi * (r ** 2) * (fd1 - fd2) + sg_0 * fd2) / sg_0
+        if fd3 > 1:
+            raise ValueError('Fd3 is larger than 1, that\'s impossible')
+        if fd3 < 0:
+            raise ValueError('Fd3 is smaller than 0, that\'s impossible')
+        viewed_shadow = (1 - pig) * fd3
+        fd = fd3
+        if 'VIEWED_SHADOW' == option.upper():
+            return viewed_shadow
+        elif 'FD' == option.upper():
+            return fd
+        else:
+            raise ValueError('Wrong option, it must be VIEWED_SHADOW or FD (case insensitive)')
+
+    def _distance(self):
+        R = self.domain.tree.R
+        D = self.domain.n_tree
+        B = self.domain.area
+        Lt = self.OmegaT * pi * R ** 2 * D / B
+        Wt = sqrt(pi * R ** 2)
+        return Wt / Lt
+
+    def _resize_tree(self, option: str):  # adjust Vg and Sg accroding to tree size
+        D = self.domain.n_tree
+        n = self.domain.n_quadrat
+        aop_tree = self.AOP_tree
+        d = D / n
+        vg = 0
+        if 'VZA' == option.upper():
+            vg_0 = aop_tree.Vg_0
+        elif 'SZA' == option.upper():
+            vg_0 = aop_tree.Sg_0
+        else:
+            raise ValueError('Wrong option, it must be VZA or SZA (case insensitive)')
+        px = self.domain.Px  # get poisson or neyman distribution arrays
+        for i in range(self.domain.MAX_TREE_PER_QUADRAT):
+            if i > d:
+                vg = vg + px[i] * vg_0 * d / i
+            else:
+                vg = vg + px[i] * vg_0
+        return vg
+
+    def _G(self, option: str):
+        ge_choice = self.domain.tree.ge_choice
+        if option.upper() not in ['SZA', 'VZA']:
+            raise ValueError('Wrong option: it must be SZA or VZA')
+        if 'NO_BRANCH' == ge_choice:
+            gv, pgapv = self._p_gap_ax_b(option)
+            return gv
+        else:
+            gv, pgapv = self._p_gap_branch(option)
+            return gv
+
+    def _Pgap(self, option):
+        ge_choice = self.domain.tree.ge_choice
+        if 'NO_BRANCH' == ge_choice:
+            gv, pgapv = self._p_gap_ax_b(option)
+            return pgapv
+        else:
+            gv, pgapv = self._p_gap_branch(option)
+            return pgapv
+
+    def _p_gap_ax_b(self, option: str):
+        a = self.A
+        c = self.C
+        aop_tree = self.AOP_tree
+        omega_e = self.domain.tree.Omega_E  # clumping index
+        gamma_e = self.domain.tree.gamma_E  # needle to shoot ratio
+        LAI = self.domain.tree.LAI  # leaf area index
+        b = self.domain.area  # domain size
+        d = self.domain.n_tree  # number of trees in the domain
+
+        if 'VZA' == option.upper():
+            za = self.geovi.VZA
+            vg = aop_tree.Vg_0  # viewed ground
+        elif 'SZA' == option.upper():
+            za = self.geovi.SZA
+            vg = aop_tree.Sg_0  # sunlit ground
+        elif '0' == option.upper():
+            za = 0
+            r = self.domain.tree.R
+            vg = pi * r ** 2
+        elif 'LAI' == option.upper():
+            za = cos(0.537 + 0.025 * LAI)
+            vg = aop_tree.Vg_0_mean
+        else:
+            raise ValueError('Wrong option, it must be VZA, SZA, 0 or LAI (case insensitive)')
+
+        gv = (a * za + c) * omega_e / gamma_e
+        pgapv = exp(-gv * LAI * b / (d * vg * cos(za)))
+        return gv, pgapv
+
+    def _p_gap_branch(self, option):
+        LAI = self.domain.tree.LAI
+        aop_tree = self.AOP_tree
+        sv = aop_tree.Sv
+        ss = aop_tree.Ss
+        vg_0_mean = aop_tree.Vg_0_mean
+        sg_0 = aop_tree.Sg_0
+        vg_0 = aop_tree.Vg_0
+        b = self.domain.area
+        v = self.domain.tree.V
+        r = self.domain.tree.R
+        gamma_e = self.domain.tree.gamma_E
+        d = self.domain.n_tree
+        hc = self.domain.tree.Hc
+        hb = self.domain.tree.Hb
+        alpha_l = self.domain.tree.alpha_l
+        alpha_b = self.domain.tree.alpha_b
+        ll = self.domain.tree.Ll
+        rb = self.domain.tree.Rb
+        ratio = self.domain.tree.leaf.RATIO
+        # xb, xl, lb, za, gb, gl, pbj, pj = 0., 0., 0., 0., 0., 0., 0., 0.
+        # cos_zab, p, mub, mub, beta, s, agb, agl = 0., 0., 0., 0., 0., 0., 0., 0.
+        # j = 0
+        lb = LAI / ll
+        mub = lb * b / (v * d)
+        mul = ll * b / (v * d)
+
+        if 'VZA' == option.upper():
+            za = self.geovi.VZA
+            s = sv
+        elif 'SZA' == option.upper():
+            za = self.geovi.SZA
+            s = ss
+        elif '0' == option.upper():
+            za = 0
+            s = 1 / 3 * hc + hb
+        elif 'LAI' == option.upper():
+            za = acos(0.537 + 0.025 * LAI)
+            s = v / (vg_0_mean * (0.537 + 0.025 * LAI))
+        else:
+            raise ValueError('Wrong option: it must be VZA,SZA,0 or LAI')
+
+        if alpha_l > 0:
+            if za <= pi / 2 - alpha_l:
+                gl = cos(alpha_l) * cos(za)
+            else:
+                xl = 1 / tan(alpha_l) / tan(za)
+                xl = acos(xl)
+                gl = cos(alpha_l) * cos(za) * (1. + 2. * (tan(xl) - xl) / pi)
+            agl = acos(gl)
+            gl = gl + sin(agl) * ratio
+        else:
+            gl = 0.5
+            agl = acos(gl)
+
+        if alpha_b > 0:
+            if za <= pi / 2 - alpha_b:
+                gb = cos(alpha_b) * cos(za)
+            else:
+                xb = 1 / tan(alpha_b) / tan(za)
+                xb = acos(xb)
+                gb = cos(alpha_b) * cos(za) * (1. + 2. * (tan(xb) - xb) / pi)
+            agb = acos(gb)
+            gb = gb + sin(agb) * cos(alpha_b) * rb / r
+        else:
+            gb = 0.5
+
+        pl1 = 0
+        beta = 0
+        while beta < pi:
+            if alpha_b > 0:
+                cos_zab = sin(za) * sin(alpha_b) * cos(beta) + cos(za) * cos(alpha_b)
+                agb = acos(cos_zab)
+                cos_zab = cos_zab + sin(agb) * cos(alpha_b) * rb * r
+            else:
+                cos_zab = 1
+            if cos_zab < 0: cos_zab = -cos_zab
+            agl = gl * ll / (gamma_e * cos_zab)
+            pl1 = pl1 + 1 / pi * exp(-agl) * pi / 100.
+            beta = beta + pi / 100
+
+        pbj = exp(-gb * mub * s)
+        p = pbj
+
+        j = 1
+        while j <= s * 5:
+            pbj = pbj * gb * mub * s / j
+            pj = pbj * pow(pl1, j)
+            if pj <= 1.: p = p + pj
+            j = j + 1
+
+        if 'VZA' == option.upper():
+            pgapv = p
+            gv = cos(za) * vg_0 * d * log(1 / p) / (b * LAI)
+            return gv, pgapv
+        elif 'SZA' == option.upper():
+            pgaps = p
+            gs = cos(za) * sg_0 * d * log(1 / p) / (b * LAI)
+            return gs, pgaps
+        elif '0' == option.upper():
+            gv = 0
+            pgap0 = p
+            return gv, pgap0
+        else:
+            gv = 0
+            pgapv_mean = p
+            return gv, pgapv_mean
+
+    def _fo(self, option: str, return_type: str):
+        r = self.domain.tree.R
+        fo = 0
+        svg0 = r * r * pi
+        fr = self.domain.Fr
+        # psvg0 = psg_hot0
+        psvg0 = self.PSG_HOT0
+        pvg_nadir = self.Pvg_nadir
+        if 'VZA' == option:
+            svg = self.AOP_tree.Vg_0
+            theta = self.geovi.VZA
+        elif 'SZA' == option:
+            svg = self.AOP_tree.Sg_0
+            theta = self.geovi.SZA
+        else:
+            raise ValueError('bad option in _fo function, it must be VZA or SZA')
+
+        if svg0 != 0:
+            fo = fr * exp(-(svg - svg0) / svg0 * 2 * theta / pi)
+        if fo < 0:
+            raise ValueError('possible problem with _fo function')
+        if 'VZA' == option:
+            if 'Pvg' == return_type:
+                PVG = self.PVG
+                Pvg = PVG + (psvg0 - pvg_nadir) * fo
+                return Pvg
+            elif 'Pv' == return_type:
+                PV = self.PV
+                Pv = PV * (1 - fo)
+                return Pv
+            else:
+                raise ValueError('Wrong request for return types under current option VZA, it must be Pvg or Pv')
+        elif 'SZA' == option:
+            if 'Pig' == return_type:
+                PIG = self.PIG
+                Pig = PIG + (psvg0 - pvg_nadir) * fo
+                return Pig
+            elif 'Ps' == return_type:
+                PS = self.PS
+                Ps = PS * (1 - fo)
+                return Ps
+            else:
+                raise ValueError('Wrong request for return types under current option SZA, it must be Pig or Ps')
+        else:
+            raise ValueError('bad option in _fo function, it must be VZA or SZA')
+
+    def _overlap_v1(self, option: str, return_type: Optional[str] = None):
+        '''
+        subroutine to calculate gap fraction (Pvg & Pig), Pv|Ps, Pvc|Psc
+        @param option: option to determine what kind of returns
+        @param return_type: request for return type, default: None
+        @param restrain: restraints when option:SZA, default: None, if it equals to 'POISSON', Px will be replaced By px_poisson
+        @return: psv: overlap probability
+        @return: psvc: cone overlap probability
+        '''
+        b = self.domain.area  # domain area
+        d = self.domain.n_tree  # total number of trees in the domain
+        n = self.domain.n_quadrat  # number of quadrats in the domain
+        r = self.domain.tree.R  # crown radius
+        NN = self.domain.MAX_TREE_PER_QUADRAT  # maximum amount of trees that is allowed in a quadrat
+        A = b / n  # quadrat size
+        i_0 = d / n  # number of trees in a qudrat
+        # px = self.domain.Px  # an array of poisson or neyman distribution probabilities
+        if 'SZA' == option and 'Pig_poisson' == return_type:
+            px = self.domain.Px_poisson  # an array of poisson or neyman distribution probabilities
+        else:
+            px = self.domain.Px  # an array of poisson or neyman distribution probabilities
+
+        if 'VZA' == option.upper():
+            pgap = self.PgapV  # gap fraction in one crown, viewed from viewer
+            a = self.AOP_tree.Vg_0  # tree projection on the ground, viewed from viewer
+            ac = self.AOP_tree.Vgc  # tree cone projection on the ground, viewed from viewer
+        elif 'SZA' == option.upper():
+            pgap = self.PgapS  # gap fraction in one crown, viewed from sun
+            a = self.AOP_tree.Sg_0  # tree projection on the ground, viewed from sun
+            ac = self.AOP_tree.Sgc  # tree cone projection on the ground, viewed from sun
+        elif 'LAI' == option.upper():
+            pgap = self.PgapV_mean  # mean gap fraction in one crown, evaluated by LAI
+            a = self.AOP_tree.Vg_0_mean  # tree projection on the ground, evaluated by LAI
+            ac = 0
+        else:
+            pgap = self.Pgap0  # gap fraction from nadir view
+            a = pi * (r ** 2)  # tree projection on the ground ,from nadir view
+            ac = 0
+
+        p = 0
+        pc = 0
+        psv = 0
+        psvc = 0
+        ptree = [0] * NN
+        ptreec = [0] * NN
+        ptj = [0] * NN
+        ptjc = [0] * NN
+        ptj1 = 0
+        ptjc1 = 0
+
+        for j in range(0, NN):
+            pt = 0
+            ptc = 0
+            for i in range(j, NN):
+                if i >= 1 and ptj[i - 1] < 0.0000001 and i > i_0:
+                    ptj[i] = 0
+                    ptjc[i] = 0
+                else:
+                    aa = a
+                    aac = ac
+                    if i > i_0:
+                        aa = a * i_0 / i
+                    if a > A:
+                        aa = A
+                    if ac > A:
+                        aac = A
+                    ptj[i] = px[i] * comb(i + j - 1, i - 1) * pow(1 - aa / A, i) * pow(aa / A, j)
+                    ptjc[i] = px[i] * comb(i + j - 1, i - 1) * pow(1 - aac / A, i) * pow(aac / A, j)
+
+                ptj[0] = px[0]
+                ptree[0] = ptj[0]
+                pt = ptj[i] + pt
+                ptjc[0] = px[0]
+                ptreec[0] = ptjc[0]
+                ptc = ptjc[i] + ptc
+
+            if j == 1:
+                ptj1 = pt
+                ptjc1 = ptc
+
+            p = p + pt * pow(pgap, j * 1.)
+            pc = pc + ptc * pow(pgap, j * 1.)
+            ptree[j] = pt
+            ptreec[j] = ptc
+            # if 'VZA' == option:
+            #    ptreev[j] = ptree[j]
+            # if 'SZA' == option:
+            #    ptrees[j] = ptree[j]
+        psv = 1 - p - ptj1 * (1 - pgap)
+        psvc = 1 - pc - ptjc1 * (1 - pgap)
+        psv = (psv * a - psvc * ac) / (a - ac)
+
+        if p <= 0 or p > 1:
+            p = 0
+            psv = 1
+        if pc <= 0 or pc > 1:
+            pc = 0
+            psvc = 1
+        if a / A >= 1:
+            psv = 1
+            p = 1
+        if ac / A >= 1:
+            psvc = 1
+            pc = 1
+
+        if psv >= 1: psv = 1
+        if p < 0.00001: psv = 1
+        if psvc >= 1: psvc = 1
+        if pc < 0.00001: psvc = 1
+        if ac <= 0: psvc = 0
+
+        if 'VZA' == option.upper():
+            if return_type is None:
+                raise ValueError('return type cannot be None under current option VZA')
+            elif 'Pvg' == return_type:
+                return p
+            elif 'Pv' == return_type:
+                return psv
+            elif 'Pvc' == return_type:
+                return psvc
+            elif 'Ptreev' == return_type:
+                return ptree
+            else:
+                raise ValueError('Wrong request of return type under current option VZA: it must be Pvg, Pv or Pvc')
+        elif 'SZA' == option.upper():
+            if return_type is None:
+                raise ValueError('return type cannot be None under current option VZA')
+            elif 'Pig' == return_type or 'Pig_poisson' == return_type:
+                return p
+            elif 'Ps' == return_type:
+                return psv
+            elif 'Psc' == return_type:
+                return psvc
+            elif 'Ptrees' == return_type:
+                return ptree
+            else:
+                raise ValueError(
+                    'Wrong request of return type under current option SZA: it must be Pig, Pig_poisson, Ps or Psc')
+        elif 'LAI' == option.upper():
+            if return_type is None or 'Pvg_mean' == return_type:
+                return p
+            else:
+                raise ValueError('Wrong request of return type under current option LAI: it must be None or Pvg_mean')
+        elif 'NADIR' == option.upper():
+            if return_type is None or 'Pvg_nadir' == return_type:
+                return p
+            else:
+                raise ValueError(
+                    'Wrong request of return type under current option NADIR: it must be None or Pvg_nadir')
+        else:
+            raise ValueError('Wrong option! it must be one of the followings: VZA, SZA, LAI, NADIR')
+
+    def _multiple_scattering(self, background_ref: np.array):
+        '''this function computes the amount of eletromagnetic radiation reaching the four
+        components(sunlit,shaded background and foliage) due to mutliple scattering.
+        It serves as the basis for the hyperspectral mode of 5-scale
+        Reference:Chen, J. M., & Leblanc, S. G. (2001). Multiple-scattering scheme useful
+        for geometric optical modeling. IEEE Transactions on Geoscience and Remote Sensing
+        , 39(5), 1061-1071.  '''
+        qq1b = self.QQ1B
+        qq2b = self.QQ2B
+        pti = self.Pti
+        pg = self.PG
+        pt = self.PT
+        zg = self.ZG
+        zt = self.ZT
+        ft = self.Ft
+        xi = self.geovi.xi
+        pig = self.Pig
+        delta_LAI = self.domain.tree.DeltaLAI
+        ha = self.domain.tree.Ha
+        hb = self.domain.tree.Hb
+        hc = self.domain.tree.Hc
+        cp = self.domain.tree.leaf.cp
+        gv = self.Gv
+        sv = self.AOP_tree.Sv
+        mu = self.mu
+        cs = self.Cs
+        gamma_e = self.domain.tree.gamma_E
+        shape = self.domain.tree.shape
+        lo_90 = self.Lo_90
+        r = self.domain.tree.R
+        b = self.domain.area
+        d = self.domain.n_tree
+        e_r = self.E_r
+        SZA = self.geovi.SZA
+        VZA = self.geovi.VZA
+        LAI = self.domain.tree.LAI
+        foliage_ref = np.array(self.domain.tree.leaf.DHR).flatten()
+        foliage_trans = np.array(self.domain.tree.leaf.DHT).flatten()
+        wave = np.array(self.domain.tree.leaf.wv).flatten()
+        pvg_mean = self.Pvg_mean
+        cv_mean, f_s_trest, f_s_t, f_T_T, F_G_T, F_g_T, f_zg_t, f_t_t, f_zt_t, f_t_zt = \
+            0., 0., 0., 0., 0., 0., 0., 0., 0., 0.
+        f_s_g, f_t_g, f_tt2, f_tt3, f_tt_zt, f_tt_g, hi, hj, li, lj = 0., 0., 0., 0., 0., 0., 0., 0., 0., 0.
+        num, omega_total, pgapv_mean, p_tot, q1_mean, q2_mean, q1b_mean, q2b_mean, rr, thelta = 0., 0., 0., 0., 0., 0., 0., 0., 0., 0.
+        intensity = atan((hb + hc) / (2 * r))
+        intensity = intensity - SZA
+        if intensity < 0: intensity = -intensity
+        intensity = cos(intensity)
+
+        # intersect wave with the wavelengths of background_foliage
+        wv_back = background_ref[:, 0]
+        wv_back = wv_back.flatten()
+        background_ref = background_ref[:, 1]
+        background_ref = background_ref.flatten()
+        wv_in1 = np.in1d(wave, wv_back)  # indices of intersected wavelengths
+        wv_in2 = np.in1d(wv_back, wave)  # indices of intersected wavelengths
+        wave = wave[wv_in1]
+        foliage_ref = foliage_ref[wv_in1]
+        foliage_trans = foliage_trans[wv_in1]
+        background_ref = background_ref[wv_in2]
+        wave_index_min = 0
+        wave_index_max = len(wave)
+        lambda0 = wave[wave_index_min:wave_index_max] / 1000
+        rg = background_ref[wave_index_min:wave_index_max]
+        rt = foliage_ref[wave_index_min:wave_index_max]
+        tt = foliage_trans[wave_index_min:wave_index_max]
+        tau_r = 0.008569 * pow(lambda0, -4) * (1 - 0.0113 * pow(lambda0, -2) + 0.00013 * pow(lambda0, -4))
+        rr = (3 * tau_r + (2 - 3 * cos(SZA)) * (1 - np.exp(-tau_r / cos(SZA)))) / (4 + 3 * tau_r)
+        fd = ((1 - rr) - np.exp(-tau_r / cos(SZA))) / (1 - rr)
+        if LAI > 0:
+            num = log(pvg_mean)
+            dem = (-0.5 * LAI / (0.537 + 0.025 * LAI))
+            omega_total = num / dem
+            if omega_total > 1:
+                raise ValueError('OMEGA_TOTAL is larger than 1, this is ridiculous')
+            cv = 0.5 * omega_total / cos(VZA)
+            thelta_half_mean = atan((ha + 0.5 * (hb + hc / 3.)) / (0.5 * e_r))
+            q1_mean = self._q1(pi / 2 + thelta_half_mean, 0)
+            del1 = 1 - cp * GeoVI.XI(SZA, pi / 2 + thelta_half_mean, 0) / pi
+            q1b_mean = q1_mean * (1 - del1) / del1
+            if q1b_mean > 1: q1b_mean = 1
+            if q1b_mean < 0: q1b_mean = 0
+            cv_mean = gv * sv * mu / lo_90
+            tg = tan(pi / 2 + thelta_half_mean)
+            if tg < 0: tg = -tg
+            vg_mean = 2 * tg * r * (hb + hc / 3) + pi * (r ** 2)
+            if vg_mean < 0: vg_mean = 0
+            pgapv_mean = exp(-cv_mean * LAI * b / (d * vg_mean * cos(thelta_half_mean)))
+            del1 = 1 - cp * (cos(SZA) * cos(thelta_half_mean) + sin(thelta_half_mean) * sin(SZA)) / pi
+            if del1 < 0: del1 = -del1
+            q2_mean = cs * cv_mean / (cv_mean - cs) * (exp(-cs * lo_90) - exp(-cv_mean * lo_90)) / (1 - pgapv_mean)
+            q2b_mean = (1 - del1) * q2_mean
+            q2_mean = q2_mean * del1
+            if q2b_mean > 1: q2b_mean = 1
+            if q2b_mean < 0: q2b_mean = 0
+            if 'SPHEROID' != shape:
+                tt = np.power(tt, gamma_e)
+
+            F_G_T = 0
+            li = delta_LAI
+            while li <= LAI:
+                # for li in range(delta_LAI, LAI, delta_LAI):
+                arg4 = 0.5 * omega_total * li / cos(asin(0.537 + 0.025 * li))
+                f_s_t = f_s_t + 0.5 * exp(-arg4) * exp(-cv * li) * delta_LAI
+                f_s_trest = f_s_trest + 0.5 * exp(-arg4) * delta_LAI
+                arg5 = 0.5 * omega_total * (LAI - li) / cos(asin(0.537 + 0.025 * (LAI - li)))
+                F_G_T = F_G_T + 0.5 * exp(-arg5) * delta_LAI
+                p_tot = p_tot + exp(-cv * li) * delta_LAI
+                f_tt2 = 0
+                f_tt3 = 0
+                hi = (hb + hc / 3) - li * (hb + hc / 3) / LAI
+                inc_thelta = delta_LAI
+                thelta_min = (hi - inc_thelta) / e_r
+                thelta_min = 0.5 * (pi / 2 + atan(thelta_min))
+                thelta_max = ((hb + hc / 3) - hi) / e_r
+                thelta_max = 0.5 * (pi / 2 + atan(thelta_max))
+
+                if thelta_min > thelta_max:
+                    thelta_min, thelta_max = thelta_max, thelta_min
+
+                thelta = thelta_min
+                while thelta <= thelta_max:
+                    thelta_h = pi - 2 * thelta
+                    f_tt2 = f_tt2 + self._q1(thelta_h, 0) * cos(thelta) * sin(thelta) * inc_thelta * 10 * pi / 180
+                    del1 = 0
+                    del2 = 0
+                    for p in range(0, 180, 10):
+                        del1 = del1 + 1 - cp * (
+                                cos(SZA) * cos(thelta_h) + sin(thelta_h) * sin(SZA) * cos(p * pi / 180)) / pi
+                        del2 = del2 + cp * (
+                                cos(SZA) * cos(thelta_h) + sin(thelta_h) * sin(SZA) * cos(p * pi / 180)) / pi
+                    f_tt2 = f_tt2 * del1 * 10 * pi / 180
+                    f_tt3 = f_tt2 * del2 * 10 * pi / 180
+                    thelta = thelta + inc_thelta
+
+                f_t_zt = f_t_zt + f_tt2 * delta_LAI
+                f_tt_zt = f_tt_zt + f_tt3 * delta_LAI
+                li = li + delta_LAI
+
+            f_t_zt = f_t_zt / LAI
+            f_tt_zt = f_tt_zt / LAI
+            f_zt_t = f_t_zt
+            f_s_t = f_s_t / p_tot
+            f_s_trest = f_s_trest / LAI
+
+            F_G_T = F_G_T / LAI
+            F_g_T = F_G_T * pig
+            f_zg_t = F_G_T * (1 - pig)
+
+            arg3 = 0.5 * omega_total * LAI / (0.537 + 0.025 * LAI)  # sky view factor from ground
+            f_s_g = exp(-arg3)
+
+            f_t_g = 0.5 * (q1_mean + q2_mean) * (1 - f_s_g)  # sunlit trees view factor from ground
+            f_tt_g = 0.5 * (q1b_mean + q2b_mean) * (1 - f_s_g)
+
+            f_t_t = 1 - f_s_trest - F_G_T - f_zt_t
+            f_T_T = 1 - F_G_T - f_s_trest
+
+            if f_t_t < 0:
+                raise ValueError('F_t_t is smaller than 0')
+            if f_s_t < 0:
+                raise ValueError('F_s_t is smaller than 0')
+            if f_zt_t < 0:
+                f_zt_t = 0
+                raise ValueError('F_zt_t is smaller than 0')
+            if f_t_g < 0:
+                f_t_g = 0
+                raise ValueError('F_t_G is smaller than 0')
+            if F_G_T < 0:
+                F_G_T = 0
+                raise ValueError('F_G_T is smaller than 0')
+            # calculate shaded reflectivities
+            rt_2nd = rt * ((rt + tt * ft) * f_t_t + rg * F_g_T + fd * f_s_t)
+            rtz_2nd = rt * (rt * f_t_zt + tt * f_tt_zt + rg * F_g_T + fd * f_s_t)
+            rg_2nd = rg * (rt * f_t_g + tt * f_tt_g + fd * f_s_g)
+            rgt_2nd = (rg_2nd * F_G_T + rtz_2nd * (1 - F_G_T - f_t_t - f_s_trest) + rt_2nd * (f_t_t + f_zt_t)) / (
+                    1. - f_s_trest)
+            rgt_3rd = 0.5 * (rt + tt) * (1 - f_s_trest) * rgt_2nd
+            rt_ms = rt_2nd + rgt_3rd / (1 - (rt + tt) / 2 * (1 - f_s_trest))
+            rzt_ms = rtz_2nd + rgt_3rd / (1 - (rt + tt) / 2 * (1 - f_s_trest))
+            rg_ms = rg_2nd + rg * rgt_2nd * (1 - f_s_g) / (1 - (rt + tt) / 2 * (1 - f_s_trest))
+            tz = rzt_ms
+            gz = rg_ms
+
+            r0 = pg * (rg * (1 - xi * cp / pi) + rg_ms) + pt * (rt * intensity + rt_ms) + zg * gz + zt * tz + tt * (
+                    qq2b * (1 - pti) + qq1b * pti)
+        else:
+            r0 = (1 + fd) * rg
+        return wave, r0
+
+    def _q1(self, thelta, phi):
+        '''calcualte appr. of Q1tot for MS Scheme'''
+        SZA = self.geovi.SZA
+        cp = self.domain.tree.leaf.cp
+        gv = self.Gv
+        cs = self.Cs
+        hb = self.domain.tree.Hb
+        hc = self.domain.tree.Hc
+        r = self.domain.tree.R
+        LAI = self.domain.tree.LAI
+        b = self.domain.area
+        d = self.domain.n_tree
+        lo_90 = self.Lo_90
+
+        if thelta < 0: thelta = -thelta
+        diff = cos(SZA) * cos(thelta) + sin(thelta) * cos(phi) * sin(SZA)
+        if diff < 0: diff = -diff
+        del0 = 1 - diff * cp / pi
+        if del0 < 0: del0 = -del0
+        if del0 > 1: del0 = 1
+        if thelta > pi / 2: thelta = pi - thelta
+        if thelta == 0: thelta = 0.0000000001
+        if sqrt((thelta - pi / 2) * (thelta - pi / 2)) < 0: thelta = pi / 2 - 0.0000001
+        cv = gv / sin(thelta)
+        vg_thelta = 2 * tan(thelta) * r * (hb + hc) + pi * (r ** 2)
+        pgapv_thelta = exp(-cv * LAI * b / (d * vg_thelta * cos(thelta)))
+        q1_thelta = (1. - exp(-(cs * lo_90 + cv * lo_90))) * cs * cv / (cs + cv) / (1 - pgapv_thelta)
+        q1_thelta = q1_thelta * del0
+        if q1_thelta > 1:
+            raise ValueError('Q1_thelta is larger than 1, impossible!')
+        elif q1_thelta < 0:
+            raise ValueError('Q1_thelta is smaller than 0, impossible!')
+        else:
+            return q1_thelta
+
+
+if __name__ == '__main__':
+    # leaf = Needle(diameter=40, thickness=1.6, xu=0.045, baseline=0.0005, albino=2, Cab=200, Cl=40, Cp=1, Cw=100)
+    # tree = ConeTree(leaf=leaf, R=1, alpha=13, Ha=1, Hb=5, LAI=3.5, Omega_E=0.8, gamma_E=1, ge_choice='BRANCH',
+    #                alpha_b=25, alpha_l=-1)
+    # domain = Domain(tree=tree, area=10000, n_tree=6000, n_quadrat=40, Fr=0.0, m2=0)
+    # geovi = GeoVI(SZA=20, VZA=0, phi=0)
+    # aop_domain = AOPDomain(geovi=geovi, domain=domain)
+    # ro = aop_domain.ro()
+    # print(ro)
+
+    leaf = Broadleaf(N=1.2, Cab=50, Car=8, Cbrown=0, Cw=0.01, Cm=0.004)
+    # leaf = Needle(diameter=40, thickness=1.6, xu=0.045, baseline=0.0005, albino=2, Cab=200, Cl=40, Cp=1, Cw=100)
+    tree = SpheroidTree(leaf=leaf, R=1, Ha=1, Hb=5, LAI=3.5, Omega_E=0.8, gamma_E=1, ge_choice='BRANCH', alpha_l=-1,
+                        alpha_b=25)
+    # tree = ConeTree(leaf=leaf, R=1, alpha=13, Ha=1, Hb=5, LAI=3.5, Omega_E=0.8, gamma_E=1, ge_choice='BRANCH',
+    #                alpha_b=25, alpha_l=-1)
+    domain = Domain(tree=tree, area=10000, n_tree=6000, n_quadrat=40, Fr=0.0, m2=0)
+    geovi = GeoVI(SZA=20, VZA=0, phi=0)
+    aop_domain = AOPDomain(geovi=geovi, domain=domain)
+    wave, ro = aop_domain.ro()
+    print(ro.size)
+    print(ro)